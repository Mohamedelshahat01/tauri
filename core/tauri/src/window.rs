// Copyright 2019-2023 Tauri Programme within The Commons Conservancy
// SPDX-License-Identifier: Apache-2.0
// SPDX-License-Identifier: MIT

//! The Tauri window types and functions.

pub(crate) mod menu;

pub use menu::{MenuEvent, MenuHandle};
use url::Url;

#[cfg(target_os = "macos")]
use crate::TitleBarStyle;
use crate::{
  app::AppHandle,
  command::{CommandArg, CommandItem},
  event::{Event, EventHandler},
  hooks::{InvokePayload, InvokeResponder},
  manager::WindowManager,
  runtime::{
    http::{Request as HttpRequest, Response as HttpResponse},
    monitor::Monitor as RuntimeMonitor,
    webview::{WebviewAttributes, WindowBuilder as _},
    window::{
      dpi::{PhysicalPosition, PhysicalSize},
      DetachedWindow, JsEventListenerKey, PendingWindow,
    },
    Dispatch, RuntimeHandle,
  },
  sealed::ManagerBase,
  sealed::RuntimeOrDispatch,
  utils::config::{WindowConfig, WindowUrl},
  EventLoopMessage, Invoke, InvokeError, InvokeMessage, InvokeResolver, Manager, PageLoadPayload,
  Runtime, Theme, WindowEvent,
};
#[cfg(desktop)]
use crate::{
  runtime::{
    menu::Menu,
    window::dpi::{Position, Size},
    UserAttentionType,
  },
  CursorIcon, Icon,
};

use serde::Serialize;
#[cfg(windows)]
use windows::Win32::Foundation::HWND;

use tauri_macros::default_runtime;

use std::{
  fmt,
  hash::{Hash, Hasher},
  path::PathBuf,
  sync::Arc,
};

pub(crate) type WebResourceRequestHandler = dyn Fn(&HttpRequest, &mut HttpResponse) + Send + Sync;
pub(crate) type NavigationHandler = dyn Fn(Url) -> bool + Send;

#[derive(Clone, Serialize)]
struct WindowCreatedEvent {
  label: String,
}

/// Monitor descriptor.
#[derive(Debug, Clone, Serialize)]
#[serde(rename_all = "camelCase")]
pub struct Monitor {
  pub(crate) name: Option<String>,
  pub(crate) size: PhysicalSize<u32>,
  pub(crate) position: PhysicalPosition<i32>,
  pub(crate) scale_factor: f64,
}

impl From<RuntimeMonitor> for Monitor {
  fn from(monitor: RuntimeMonitor) -> Self {
    Self {
      name: monitor.name,
      size: monitor.size,
      position: monitor.position,
      scale_factor: monitor.scale_factor,
    }
  }
}

impl Monitor {
  /// Returns a human-readable name of the monitor.
  /// Returns None if the monitor doesn't exist anymore.
  pub fn name(&self) -> Option<&String> {
    self.name.as_ref()
  }

  /// Returns the monitor's resolution.
  pub fn size(&self) -> &PhysicalSize<u32> {
    &self.size
  }

  /// Returns the top-left corner position of the monitor relative to the larger full screen area.
  pub fn position(&self) -> &PhysicalPosition<i32> {
    &self.position
  }

  /// Returns the scale factor that can be used to map logical pixels to physical pixels, and vice versa.
  pub fn scale_factor(&self) -> f64 {
    self.scale_factor
  }
}

/// A builder for a webview window managed by Tauri.
#[default_runtime(crate::Wry, wry)]
pub struct WindowBuilder<'a, R: Runtime> {
  manager: WindowManager<R>,
  runtime: RuntimeOrDispatch<'a, R>,
  app_handle: AppHandle<R>,
  label: String,
  pub(crate) window_builder: <R::Dispatcher as Dispatch<EventLoopMessage>>::WindowBuilder,
  pub(crate) webview_attributes: WebviewAttributes,
  web_resource_request_handler: Option<Box<WebResourceRequestHandler>>,
  navigation_handler: Option<Box<NavigationHandler>>,
}

impl<'a, R: Runtime> fmt::Debug for WindowBuilder<'a, R> {
  fn fmt(&self, f: &mut fmt::Formatter<'_>) -> fmt::Result {
    f.debug_struct("WindowBuilder")
      .field("manager", &self.manager)
      .field("app_handle", &self.app_handle)
      .field("label", &self.label)
      .field("window_builder", &self.window_builder)
      .field("webview_attributes", &self.webview_attributes)
      .finish()
  }
}

impl<'a, R: Runtime> WindowBuilder<'a, R> {
  /// Initializes a webview window builder with the given window label and URL to load on the webview.
  ///
  /// # Known issues
  ///
  /// On Windows, this function deadlocks when used in a synchronous command, see [the Webview2 issue].
  /// You should use `async` commands when creating windows.
  ///
  /// # Examples
  ///
  /// - Create a window in the setup hook:
  ///
  /// ```
  /// tauri::Builder::default()
  ///   .setup(|app| {
  ///     let window = tauri::WindowBuilder::new(app, "label", tauri::WindowUrl::App("index.html".into()))
  ///       .build()?;
  ///     Ok(())
  ///   });
  /// ```
  ///
  /// - Create a window in a separate thread:
  ///
  /// ```
  /// tauri::Builder::default()
  ///   .setup(|app| {
  ///     let handle = app.handle();
  ///     std::thread::spawn(move || {
  ///       let window = tauri::WindowBuilder::new(&handle, "label", tauri::WindowUrl::App("index.html".into()))
  ///         .build()
  ///         .unwrap();
  ///     });
  ///     Ok(())
  ///   });
  /// ```
  ///
  /// - Create a window in a command:
  ///
  /// ```
  /// #[tauri::command]
  /// async fn create_window(app: tauri::AppHandle) {
  ///   let window = tauri::WindowBuilder::new(&app, "label", tauri::WindowUrl::External("https://tauri.app/".parse().unwrap()))
  ///     .build()
  ///     .unwrap();
  /// }
  /// ```
  ///
  /// [the Webview2 issue]: https://github.com/tauri-apps/wry/issues/583
  pub fn new<M: Manager<R>, L: Into<String>>(manager: &'a M, label: L, url: WindowUrl) -> Self {
    let runtime = manager.runtime();
    let app_handle = manager.app_handle();
    Self {
      manager: manager.manager().clone(),
      runtime,
      app_handle,
      label: label.into(),
      window_builder: <R::Dispatcher as Dispatch<EventLoopMessage>>::WindowBuilder::new(),
      webview_attributes: WebviewAttributes::new(url),
      web_resource_request_handler: None,
      navigation_handler: None,
    }
  }

  /// Initializes a webview window builder from a window config from tauri.conf.json.
  /// Keep in mind that you can't create 2 windows with the same `label` so make sure
  /// that the initial window was closed or change the label of the new `WindowBuilder`.
  ///
  /// # Known issues
  ///
  /// On Windows, this function deadlocks when used in a synchronous command, see [the Webview2 issue].
  /// You should use `async` commands when creating windows.
  ///
  /// # Examples
  ///
  /// - Create a window in a command:
  ///
  /// ```
  /// #[tauri::command]
  /// async fn reopen_window(app: tauri::AppHandle) {
  ///   let window = tauri::WindowBuilder::from_config(&app, app.config().tauri.windows.get(0).unwrap().clone())
  ///     .build()
  ///     .unwrap();
  /// }
  /// ```
  ///
  /// [the Webview2 issue]: https://github.com/tauri-apps/wry/issues/583
  pub fn from_config<M: Manager<R>>(manager: &'a M, config: WindowConfig) -> Self {
    let runtime = manager.runtime();
    let app_handle = manager.app_handle();
    let url = config.url.clone();
    let file_drop_enabled = config.file_drop_enabled;
    let mut builder = Self {
      manager: manager.manager().clone(),
      runtime,
      app_handle,
      label: config.label.clone(),
      window_builder: <R::Dispatcher as Dispatch<EventLoopMessage>>::WindowBuilder::with_config(
        config,
      ),
      webview_attributes: WebviewAttributes::new(url),
      web_resource_request_handler: None,
      navigation_handler: None,
    };

    if !file_drop_enabled {
      builder = builder.disable_file_drop_handler();
    }

    builder
  }

  /// Defines a closure to be executed when the webview makes an HTTP request for a web resource, allowing you to modify the response.
  ///
  /// Currently only implemented for the `tauri` URI protocol.
  ///
  /// **NOTE:** Currently this is **not** executed when using external URLs such as a development server,
  /// but it might be implemented in the future. **Always** check the request URL.
  ///
  /// # Examples
  ///
  /// ```rust,no_run
  /// use tauri::{
  ///   utils::config::{Csp, CspDirectiveSources, WindowUrl},
  ///   http::header::HeaderValue,
  ///   window::WindowBuilder,
  /// };
  /// use std::collections::HashMap;
  /// tauri::Builder::default()
  ///   .setup(|app| {
  ///     WindowBuilder::new(app, "core", WindowUrl::App("index.html".into()))
  ///       .on_web_resource_request(|request, response| {
  ///         if request.uri().starts_with("tauri://") {
  ///           // if we have a CSP header, Tauri is loading an HTML file
  ///           //  for this example, let's dynamically change the CSP
  ///           if let Some(csp) = response.headers_mut().get_mut("Content-Security-Policy") {
  ///             // use the tauri helper to parse the CSP policy to a map
  ///             let mut csp_map: HashMap<String, CspDirectiveSources> = Csp::Policy(csp.to_str().unwrap().to_string()).into();
  ///             csp_map.entry("script-src".to_string()).or_insert_with(Default::default).push("'unsafe-inline'");
  ///             // use the tauri helper to get a CSP string from the map
  ///             let csp_string = Csp::from(csp_map).to_string();
  ///             *csp = HeaderValue::from_str(&csp_string).unwrap();
  ///           }
  ///         }
  ///       })
  ///       .build()?;
  ///     Ok(())
  ///   });
  /// ```
  pub fn on_web_resource_request<F: Fn(&HttpRequest, &mut HttpResponse) + Send + Sync + 'static>(
    mut self,
    f: F,
  ) -> Self {
    self.web_resource_request_handler.replace(Box::new(f));
    self
  }

  /// Defines a closure to be executed when the webview navigates to a URL. Returning `false` cancels the navigation.
  ///
  /// # Examples
  ///
  /// ```rust,no_run
  /// use tauri::{
  ///   utils::config::{Csp, CspDirectiveSources, WindowUrl},
  ///   http::header::HeaderValue,
  ///   window::WindowBuilder,
  /// };
  /// use std::collections::HashMap;
  /// tauri::Builder::default()
  ///   .setup(|app| {
  ///     WindowBuilder::new(app, "core", WindowUrl::App("index.html".into()))
  ///       .on_navigation(|url| {
  ///         // allow the production URL or localhost on dev
  ///         url.scheme() == "tauri" || (cfg!(dev) && url.host_str() == Some("localhost"))
  ///       })
  ///       .build()?;
  ///     Ok(())
  ///   });
  /// ```
  pub fn on_navigation<F: Fn(Url) -> bool + Send + 'static>(mut self, f: F) -> Self {
    self.navigation_handler.replace(Box::new(f));
    self
  }

  /// Creates a new webview window.
  pub fn build(mut self) -> crate::Result<Window<R>> {
    let web_resource_request_handler = self.web_resource_request_handler.take();
    let pending = PendingWindow::new(
      self.window_builder.clone(),
      self.webview_attributes.clone(),
      self.label.clone(),
    )?;
    let labels = self.manager.labels().into_iter().collect::<Vec<_>>();
    let pending = self.manager.prepare_window(
      self.app_handle.clone(),
      pending,
      &labels,
      web_resource_request_handler,
    )?;

    let window = match &mut self.runtime {
      RuntimeOrDispatch::Runtime(runtime) => runtime.create_window(pending),
      RuntimeOrDispatch::RuntimeHandle(handle) => handle.create_window(pending),
      RuntimeOrDispatch::Dispatch(dispatcher) => dispatcher.create_window(pending),
    }
    .map(|window| self.manager.attach_window(self.app_handle.clone(), window))?;

    self.manager.eval_script_all(format!(
      "window.__TAURI_METADATA__.__windows = {window_labels_array}.map(function (label) {{ return {{ label: label }} }})",
      window_labels_array = serde_json::to_string(&self.manager.labels())?,
    ))?;

    self.manager.emit_filter(
      "tauri://window-created",
      None,
      Some(WindowCreatedEvent {
        label: window.label().into(),
      }),
      |w| w != &window,
    )?;

    Ok(window)
  }
}

/// Desktop APIs.
#[cfg(desktop)]
impl<'a, R: Runtime> WindowBuilder<'a, R> {
  /// Sets the menu for the window.
  #[must_use]
  pub fn menu(mut self, menu: Menu) -> Self {
    self.window_builder = self.window_builder.menu(menu);
    self
  }

  /// Show window in the center of the screen.
  #[must_use]
  pub fn center(mut self) -> Self {
    self.window_builder = self.window_builder.center();
    self
  }

  /// The initial position of the window's.
  #[must_use]
  pub fn position(mut self, x: f64, y: f64) -> Self {
    self.window_builder = self.window_builder.position(x, y);
    self
  }

  /// Window size.
  #[must_use]
  pub fn inner_size(mut self, width: f64, height: f64) -> Self {
    self.window_builder = self.window_builder.inner_size(width, height);
    self
  }

  /// Window min inner size.
  #[must_use]
  pub fn min_inner_size(mut self, min_width: f64, min_height: f64) -> Self {
    self.window_builder = self.window_builder.min_inner_size(min_width, min_height);
    self
  }

  /// Window max inner size.
  #[must_use]
  pub fn max_inner_size(mut self, max_width: f64, max_height: f64) -> Self {
    self.window_builder = self.window_builder.max_inner_size(max_width, max_height);
    self
  }

  /// Whether the window is resizable or not.
  #[must_use]
  pub fn resizable(mut self, resizable: bool) -> Self {
    self.window_builder = self.window_builder.resizable(resizable);
    self
  }

  /// The title of the window in the title bar.
  #[must_use]
  pub fn title<S: Into<String>>(mut self, title: S) -> Self {
    self.window_builder = self.window_builder.title(title);
    self
  }

  /// Whether to start the window in fullscreen or not.
  #[must_use]
  pub fn fullscreen(mut self, fullscreen: bool) -> Self {
    self.window_builder = self.window_builder.fullscreen(fullscreen);
    self
  }

  /// Sets the window to be initially focused.
  #[must_use]
  #[deprecated(
    since = "1.2.0",
    note = "The window is automatically focused by default. This function Will be removed in 2.0.0. Use `focused` instead."
  )]
  pub fn focus(mut self) -> Self {
    self.window_builder = self.window_builder.focused(true);
    self
  }

  /// Whether the window will be initially focused or not.
  #[must_use]
  pub fn focused(mut self, focused: bool) -> Self {
    self.window_builder = self.window_builder.focused(focused);
    self
  }

  /// Whether the window should be maximized upon creation.
  #[must_use]
  pub fn maximized(mut self, maximized: bool) -> Self {
    self.window_builder = self.window_builder.maximized(maximized);
    self
  }

  /// Whether the window should be immediately visible upon creation.
  #[must_use]
  pub fn visible(mut self, visible: bool) -> Self {
    self.window_builder = self.window_builder.visible(visible);
    self
  }

  /// Forces a theme or uses the system settings if None was provided.
  ///
  /// ## Platform-specific
  ///
  /// - **macOS**: Only supported on macOS 10.14+.
  #[must_use]
  pub fn theme(mut self, theme: Option<Theme>) -> Self {
    self.window_builder = self.window_builder.theme(theme);
    self
  }

  /// Whether the window should be transparent. If this is true, writing colors
  /// with alpha values different than `1.0` will produce a transparent window.
  #[cfg(any(not(target_os = "macos"), feature = "macos-private-api"))]
  #[cfg_attr(
    doc_cfg,
    doc(cfg(any(not(target_os = "macos"), feature = "macos-private-api")))
  )]
  #[must_use]
  pub fn transparent(mut self, transparent: bool) -> Self {
    self.window_builder = self.window_builder.transparent(transparent);
    self
  }

  /// Whether the window should have borders and bars.
  #[must_use]
  pub fn decorations(mut self, decorations: bool) -> Self {
    self.window_builder = self.window_builder.decorations(decorations);
    self
  }

  /// Whether the window should always be on top of other windows.
  #[must_use]
  pub fn always_on_top(mut self, always_on_top: bool) -> Self {
    self.window_builder = self.window_builder.always_on_top(always_on_top);
    self
  }

  /// Whether the window should always be on top of other windows.
  #[must_use]
  pub fn content_protected(mut self, protected: bool) -> Self {
    self.window_builder = self.window_builder.content_protected(protected);
    self
  }

  /// Sets the window icon.
  pub fn icon(mut self, icon: Icon) -> crate::Result<Self> {
    self.window_builder = self.window_builder.icon(icon.try_into()?)?;
    Ok(self)
  }

  /// Sets whether or not the window icon should be hidden from the taskbar.
  ///
  /// ## Platform-specific
  ///
  /// - **macOS**: Unsupported.
  #[must_use]
  pub fn skip_taskbar(mut self, skip: bool) -> Self {
    self.window_builder = self.window_builder.skip_taskbar(skip);
    self
  }

  /// Sets whether or not the window has shadow.
  ///
  /// ## Platform-specific
  ///
  /// - **Windows:**
  ///   - `false` has no effect on decorated window, shadows are always ON.
  ///   - `true` will make ndecorated window have a 1px white border,
  /// and on Windows 11, it will have a rounded corners.
  /// - **Linux:** Unsupported.
  #[must_use]
  pub fn shadow(mut self, enable: bool) -> Self {
    self.window_builder = self.window_builder.shadow(enable);
    self
  }

  /// Sets a parent to the window to be created.
  ///
  /// A child window has the WS_CHILD style and is confined to the client area of its parent window.
  ///
  /// For more information, see <https://docs.microsoft.com/en-us/windows/win32/winmsg/window-features#child-windows>
  #[cfg(windows)]
  #[must_use]
  pub fn parent_window(mut self, parent: HWND) -> Self {
    self.window_builder = self.window_builder.parent_window(parent);
    self
  }

  /// Sets a parent to the window to be created.
  #[cfg(target_os = "macos")]
  #[must_use]
  pub fn parent_window(mut self, parent: *mut std::ffi::c_void) -> Self {
    self.window_builder = self.window_builder.parent_window(parent);
    self
  }

  /// Set an owner to the window to be created.
  ///
  /// From MSDN:
  /// - An owned window is always above its owner in the z-order.
  /// - The system automatically destroys an owned window when its owner is destroyed.
  /// - An owned window is hidden when its owner is minimized.
  ///
  /// For more information, see <https://docs.microsoft.com/en-us/windows/win32/winmsg/window-features#owned-windows>
  #[cfg(windows)]
  #[must_use]
  pub fn owner_window(mut self, owner: HWND) -> Self {
    self.window_builder = self.window_builder.owner_window(owner);
    self
  }

  /// Sets the [`TitleBarStyle`].
  #[cfg(target_os = "macos")]
  #[must_use]
  pub fn title_bar_style(mut self, style: TitleBarStyle) -> Self {
    self.window_builder = self.window_builder.title_bar_style(style);
    self
  }

  /// Hide the window title.
  #[cfg(target_os = "macos")]
  #[must_use]
  pub fn hidden_title(mut self, hidden: bool) -> Self {
    self.window_builder = self.window_builder.hidden_title(hidden);
    self
  }

  /// Defines the window [tabbing identifier] for macOS.
  ///
  /// Windows with matching tabbing identifiers will be grouped together.
  /// If the tabbing identifier is not set, automatic tabbing will be disabled.
  ///
  /// [tabbing identifier]: <https://developer.apple.com/documentation/appkit/nswindow/1644704-tabbingidentifier>
  #[cfg(target_os = "macos")]
  #[must_use]
  pub fn tabbing_identifier(mut self, identifier: &str) -> Self {
    self.window_builder = self.window_builder.tabbing_identifier(identifier);
    self
  }

  /// Sets whether clicking an inactive window also clicks through to the webview.
  #[must_use]
  pub fn accept_first_mouse(mut self, accept: bool) -> Self {
    self.webview_attributes.accept_first_mouse = accept;
    self
  }
}

/// Webview attributes.
impl<'a, R: Runtime> WindowBuilder<'a, R> {
  /// Adds the provided JavaScript to a list of scripts that should be run after the global object has been created,
  /// but before the HTML document has been parsed and before any other script included by the HTML document is run.
  ///
  /// Since it runs on all top-level document and child frame page navigations,
  /// it's recommended to check the `window.location` to guard your script from running on unexpected origins.
  ///
  /// # Examples
  ///
  /// ```rust
  /// use tauri::{WindowBuilder, Runtime};
  ///
  /// const INIT_SCRIPT: &str = r#"
  ///   if (window.location.origin === 'https://tauri.app') {
  ///     console.log("hello world from js init script");
  ///
  ///     window.__MY_CUSTOM_PROPERTY__ = { foo: 'bar' };
  ///   }
  /// "#;
  ///
  /// fn main() {
  ///   tauri::Builder::default()
  ///     .setup(|app| {
  ///       let window = tauri::WindowBuilder::new(app, "label", tauri::WindowUrl::App("index.html".into()))
  ///         .initialization_script(INIT_SCRIPT)
  ///         .build()?;
  ///       Ok(())
  ///     });
  /// }
  /// ```
  #[must_use]
  pub fn initialization_script(mut self, script: &str) -> Self {
    self
      .webview_attributes
      .initialization_scripts
      .push(script.to_string());
    self
  }

  /// Set the user agent for the webview
  #[must_use]
  pub fn user_agent(mut self, user_agent: &str) -> Self {
    self.webview_attributes.user_agent = Some(user_agent.to_string());
    self
  }

  /// Set additional arguments for the webview.
  ///
  /// ## Platform-specific
  ///
  /// - **macOS / Linux / Android / iOS**: Unsupported.
  ///
  /// ## Warning
  ///
  /// By default wry passes `--disable-features=msWebOOUI,msPdfOOUI,msSmartScreenProtection`
  /// so if you use this method, you also need to disable these components by yourself if you want.
  #[must_use]
  pub fn additional_browser_args(mut self, additional_args: &str) -> Self {
    self.webview_attributes.additional_browser_args = Some(additional_args.to_string());
    self
  }

  /// Data directory for the webview.
  #[must_use]
  pub fn data_directory(mut self, data_directory: PathBuf) -> Self {
    self
      .webview_attributes
      .data_directory
      .replace(data_directory);
    self
  }

  /// Disables the file drop handler. This is required to use drag and drop APIs on the front end on Windows.
  #[must_use]
  pub fn disable_file_drop_handler(mut self) -> Self {
    self.webview_attributes.file_drop_handler_enabled = false;
    self
  }

  /// Enables clipboard access for the page rendered on **Linux** and **Windows**.
  ///
  /// **macOS** doesn't provide such method and is always enabled by default,
  /// but you still need to add menu item accelerators to use shortcuts.
  #[must_use]
  pub fn enable_clipboard_access(mut self) -> Self {
    self.webview_attributes.clipboard = true;
    self
  }
}

// TODO: expand these docs since this is a pretty important type
/// A webview window managed by Tauri.
///
/// This type also implements [`Manager`] which allows you to manage other windows attached to
/// the same application.
#[default_runtime(crate::Wry, wry)]
#[derive(Debug)]
pub struct Window<R: Runtime> {
  /// The webview window created by the runtime.
  pub(crate) window: DetachedWindow<EventLoopMessage, R>,
  /// The manager to associate this webview window with.
  manager: WindowManager<R>,
  pub(crate) app_handle: AppHandle<R>,
}

unsafe impl<R: Runtime> raw_window_handle::HasRawWindowHandle for Window<R> {
  fn raw_window_handle(&self) -> raw_window_handle::RawWindowHandle {
    self.window.dispatcher.raw_window_handle().unwrap()
  }
}

impl<R: Runtime> Clone for Window<R> {
  fn clone(&self) -> Self {
    Self {
      window: self.window.clone(),
      manager: self.manager.clone(),
      app_handle: self.app_handle.clone(),
    }
  }
}

impl<R: Runtime> Hash for Window<R> {
  /// Only use the [`Window`]'s label to represent its hash.
  fn hash<H: Hasher>(&self, state: &mut H) {
    self.window.label.hash(state)
  }
}

impl<R: Runtime> Eq for Window<R> {}
impl<R: Runtime> PartialEq for Window<R> {
  /// Only use the [`Window`]'s label to compare equality.
  fn eq(&self, other: &Self) -> bool {
    self.window.label.eq(&other.window.label)
  }
}

impl<R: Runtime> Manager<R> for Window<R> {
  fn emit_to<S: Serialize + Clone>(
    &self,
    label: &str,
    event: &str,
    payload: S,
  ) -> crate::Result<()> {
    self
      .manager()
      .emit_filter(event, Some(self.label()), payload, |w| label == w.label())
  }

  fn emit_all<S: Serialize + Clone>(&self, event: &str, payload: S) -> crate::Result<()> {
    self
      .manager()
      .emit_filter(event, Some(self.label()), payload, |_| true)
  }
}
impl<R: Runtime> ManagerBase<R> for Window<R> {
  fn manager(&self) -> &WindowManager<R> {
    &self.manager
  }

  fn runtime(&self) -> RuntimeOrDispatch<'_, R> {
    RuntimeOrDispatch::Dispatch(self.dispatcher())
  }

  fn managed_app_handle(&self) -> AppHandle<R> {
    self.app_handle.clone()
  }
}

impl<'de, R: Runtime> CommandArg<'de, R> for Window<R> {
  /// Grabs the [`Window`] from the [`CommandItem`]. This will never fail.
  fn from_command(command: CommandItem<'de, R>) -> Result<Self, InvokeError> {
    Ok(command.message.window())
  }
}

/// The platform webview handle. Accessed with [`Window#method.with_webview`];
#[cfg(feature = "wry")]
#[cfg_attr(doc_cfg, doc(cfg(feature = "wry")))]
pub struct PlatformWebview(tauri_runtime_wry::Webview);

#[cfg(feature = "wry")]
impl PlatformWebview {
  /// Returns [`webkit2gtk::WebView`] handle.
  #[cfg(any(
    target_os = "linux",
    target_os = "dragonfly",
    target_os = "freebsd",
    target_os = "netbsd",
    target_os = "openbsd"
  ))]
  #[cfg_attr(
    doc_cfg,
    doc(cfg(any(
      target_os = "linux",
      target_os = "dragonfly",
      target_os = "freebsd",
      target_os = "netbsd",
      target_os = "openbsd"
    )))
  )]
  pub fn inner(&self) -> std::rc::Rc<webkit2gtk::WebView> {
    self.0.clone()
  }

  /// Returns the WebView2 controller.
  #[cfg(windows)]
  #[cfg_attr(doc_cfg, doc(cfg(windows)))]
  pub fn controller(
    &self,
  ) -> webview2_com::Microsoft::Web::WebView2::Win32::ICoreWebView2Controller {
    self.0.controller.clone()
  }

  /// Returns the [WKWebView] handle.
  ///
  /// [WKWebView]: https://developer.apple.com/documentation/webkit/wkwebview
  #[cfg(any(target_os = "macos", target_os = "ios"))]
  #[cfg_attr(doc_cfg, doc(cfg(any(target_os = "macos", target_os = "ios"))))]
  pub fn inner(&self) -> cocoa::base::id {
    self.0.webview
  }

  /// Returns WKWebView [controller] handle.
  ///
  /// [controller]: https://developer.apple.com/documentation/webkit/wkusercontentcontroller
  #[cfg(any(target_os = "macos", target_os = "ios"))]
  #[cfg_attr(doc_cfg, doc(cfg(any(target_os = "macos", target_os = "ios"))))]
  pub fn controller(&self) -> cocoa::base::id {
    self.0.manager
  }

  /// Returns [NSWindow] associated with the WKWebView webview.
  ///
  /// [NSWindow]: https://developer.apple.com/documentation/appkit/nswindow
  #[cfg(target_os = "macos")]
  #[cfg_attr(doc_cfg, doc(cfg(target_os = "macos")))]
  pub fn ns_window(&self) -> cocoa::base::id {
    self.0.ns_window
  }

  /// Returns [UIViewController] used by the WKWebView webview NSWindow.
  ///
  /// [UIViewController]: https://developer.apple.com/documentation/uikit/uiviewcontroller
  #[cfg(target_os = "ios")]
  #[cfg_attr(doc_cfg, doc(cfg(target_os = "ios")))]
  pub fn view_controller(&self) -> cocoa::base::id {
    self.0.view_controller
  }

  /// Returns handle for JNI execution.
  #[cfg(target_os = "android")]
  pub fn jni_handle(&self) -> tauri_runtime_wry::wry::webview::JniHandle {
    self.0
  }
}

/// Base window functions.
impl<R: Runtime> Window<R> {
  /// Create a new window that is attached to the manager.
  pub(crate) fn new(
    manager: WindowManager<R>,
    window: DetachedWindow<EventLoopMessage, R>,
    app_handle: AppHandle<R>,
  ) -> Self {
    Self {
      window,
      manager,
      app_handle,
    }
  }

  /// Initializes a webview window builder with the given window label and URL to load on the webview.
  ///
  /// Data URLs are only supported with the `window-data-url` feature flag.
  pub fn builder<'a, M: Manager<R>, L: Into<String>>(
    manager: &'a M,
    label: L,
    url: WindowUrl,
  ) -> WindowBuilder<'a, R> {
    WindowBuilder::<'a, R>::new(manager, label.into(), url)
  }

  pub(crate) fn invoke_responder(&self) -> Arc<InvokeResponder<R>> {
    self.manager.invoke_responder()
  }

  /// The current window's dispatcher.
  pub(crate) fn dispatcher(&self) -> R::Dispatcher {
    self.window.dispatcher.clone()
  }

  /// Runs the given closure on the main thread.
  pub fn run_on_main_thread<F: FnOnce() + Send + 'static>(&self, f: F) -> crate::Result<()> {
    self
      .window
      .dispatcher
      .run_on_main_thread(f)
      .map_err(Into::into)
  }

  /// The label of this window.
  pub fn label(&self) -> &str {
    &self.window.label
  }

  /// Registers a window event listener.
  pub fn on_window_event<F: Fn(&WindowEvent) + Send + 'static>(&self, f: F) {
    self
      .window
      .dispatcher
      .on_window_event(move |event| f(&event.clone().into()));
  }

  /// Registers a menu event listener.
  pub fn on_menu_event<F: Fn(MenuEvent) + Send + 'static>(&self, f: F) -> uuid::Uuid {
    let menu_ids = self.window.menu_ids.clone();
    self.window.dispatcher.on_menu_event(move |event| {
      let id = menu_ids
        .lock()
        .unwrap()
        .get(&event.menu_item_id)
        .unwrap()
        .clone();
      f(MenuEvent { menu_item_id: id })
    })
  }

  /// Executes a closure, providing it with the webview handle that is specific to the current platform.
  ///
  /// The closure is executed on the main thread.
  ///
  /// # Examples
  ///
  /// ```rust,no_run
  /// #[cfg(target_os = "macos")]
  /// #[macro_use]
  /// extern crate objc;
  /// use tauri::Manager;
  ///
  /// fn main() {
  ///   tauri::Builder::default()
  ///     .setup(|app| {
  ///       let main_window = app.get_window("main").unwrap();
  ///       main_window.with_webview(|webview| {
  ///         #[cfg(target_os = "linux")]
  ///         {
  ///           // see https://docs.rs/webkit2gtk/0.18.2/webkit2gtk/struct.WebView.html
  ///           // and https://docs.rs/webkit2gtk/0.18.2/webkit2gtk/trait.WebViewExt.html
  ///           use webkit2gtk::traits::WebViewExt;
  ///           webview.inner().set_zoom_level(4.);
  ///         }
  ///
  ///         #[cfg(windows)]
  ///         unsafe {
  ///           // see https://docs.rs/webview2-com/0.19.1/webview2_com/Microsoft/Web/WebView2/Win32/struct.ICoreWebView2Controller.html
  ///           webview.controller().SetZoomFactor(4.).unwrap();
  ///         }
  ///
  ///         #[cfg(target_os = "macos")]
  ///         unsafe {
  ///           let () = msg_send![webview.inner(), setPageZoom: 4.];
  ///           let () = msg_send![webview.controller(), removeAllUserScripts];
  ///           let bg_color: cocoa::base::id = msg_send![class!(NSColor), colorWithDeviceRed:0.5 green:0.2 blue:0.4 alpha:1.];
  ///           let () = msg_send![webview.ns_window(), setBackgroundColor: bg_color];
  ///         }
  ///
  ///         #[cfg(target_os = "android")]
  ///         {
  ///           use jni::objects::JValue;
  ///           webview.jni_handle().exec(|env, _, webview| {
  ///             env.call_method(webview, "zoomBy", "(F)V", &[JValue::Float(4.)]).unwrap();
  ///           })
  ///         }
  ///       });
  ///       Ok(())
  ///   });
  /// }
  /// ```
  #[cfg(all(feature = "wry"))]
  #[cfg_attr(doc_cfg, doc(all(feature = "wry")))]
  pub fn with_webview<F: FnOnce(PlatformWebview) + Send + 'static>(
    &self,
    f: F,
  ) -> crate::Result<()> {
    self
      .window
      .dispatcher
      .with_webview(|w| f(PlatformWebview(*w.downcast().unwrap())))
      .map_err(Into::into)
  }
}

/// Window getters.
impl<R: Runtime> Window<R> {
  /// Gets a handle to the window menu.
  pub fn menu_handle(&self) -> MenuHandle<R> {
    MenuHandle {
      ids: self.window.menu_ids.clone(),
      dispatcher: self.dispatcher(),
    }
  }

  /// Returns the scale factor that can be used to map logical pixels to physical pixels, and vice versa.
  pub fn scale_factor(&self) -> crate::Result<f64> {
    self.window.dispatcher.scale_factor().map_err(Into::into)
  }

  /// Returns the position of the top-left hand corner of the window's client area relative to the top-left hand corner of the desktop.
  pub fn inner_position(&self) -> crate::Result<PhysicalPosition<i32>> {
    self.window.dispatcher.inner_position().map_err(Into::into)
  }

  /// Returns the position of the top-left hand corner of the window relative to the top-left hand corner of the desktop.
  pub fn outer_position(&self) -> crate::Result<PhysicalPosition<i32>> {
    self.window.dispatcher.outer_position().map_err(Into::into)
  }

  /// Returns the physical size of the window's client area.
  ///
  /// The client area is the content of the window, excluding the title bar and borders.
  pub fn inner_size(&self) -> crate::Result<PhysicalSize<u32>> {
    self.window.dispatcher.inner_size().map_err(Into::into)
  }

  /// Returns the physical size of the entire window.
  ///
  /// These dimensions include the title bar and borders. If you don't want that (and you usually don't), use inner_size instead.
  pub fn outer_size(&self) -> crate::Result<PhysicalSize<u32>> {
    self.window.dispatcher.outer_size().map_err(Into::into)
  }

  /// Gets the window's current fullscreen state.
  pub fn is_fullscreen(&self) -> crate::Result<bool> {
    self.window.dispatcher.is_fullscreen().map_err(Into::into)
  }

  /// Gets the window's current minimized state.
  pub fn is_minimized(&self) -> crate::Result<bool> {
    self.window.dispatcher.is_minimized().map_err(Into::into)
  }

  /// Gets the window's current maximized state.
  pub fn is_maximized(&self) -> crate::Result<bool> {
    self.window.dispatcher.is_maximized().map_err(Into::into)
  }

  /// Gets the window’s current decoration state.
  pub fn is_decorated(&self) -> crate::Result<bool> {
    self.window.dispatcher.is_decorated().map_err(Into::into)
  }

  /// Gets the window’s current resizable state.
  pub fn is_resizable(&self) -> crate::Result<bool> {
    self.window.dispatcher.is_resizable().map_err(Into::into)
  }

  /// Gets the window's current visibility state.
  pub fn is_visible(&self) -> crate::Result<bool> {
    self.window.dispatcher.is_visible().map_err(Into::into)
  }

  /// Gets the window's current title.
  pub fn title(&self) -> crate::Result<String> {
    self.window.dispatcher.title().map_err(Into::into)
  }

  /// Returns the monitor on which the window currently resides.
  ///
  /// Returns None if current monitor can't be detected.
  pub fn current_monitor(&self) -> crate::Result<Option<Monitor>> {
    self
      .window
      .dispatcher
      .current_monitor()
      .map(|m| m.map(Into::into))
      .map_err(Into::into)
  }

  /// Returns the primary monitor of the system.
  ///
  /// Returns None if it can't identify any monitor as a primary one.
  pub fn primary_monitor(&self) -> crate::Result<Option<Monitor>> {
    self
      .window
      .dispatcher
      .primary_monitor()
      .map(|m| m.map(Into::into))
      .map_err(Into::into)
  }

  /// Returns the list of all the monitors available on the system.
  pub fn available_monitors(&self) -> crate::Result<Vec<Monitor>> {
    self
      .window
      .dispatcher
      .available_monitors()
      .map(|m| m.into_iter().map(Into::into).collect())
      .map_err(Into::into)
  }

  /// Returns the native handle that is used by this window.
  #[cfg(target_os = "macos")]
  pub fn ns_window(&self) -> crate::Result<*mut std::ffi::c_void> {
    self
      .window
      .dispatcher
      .raw_window_handle()
      .map_err(Into::into)
      .and_then(|handle| {
        if let raw_window_handle::RawWindowHandle::AppKit(h) = handle {
          Ok(h.ns_window)
        } else {
          Err(crate::Error::InvalidWindowHandle)
        }
      })
  }

  /// Returns the native handle that is used by this window.
  #[cfg(windows)]
  pub fn hwnd(&self) -> crate::Result<HWND> {
    self
      .window
      .dispatcher
      .raw_window_handle()
      .map_err(Into::into)
      .and_then(|handle| {
        if let raw_window_handle::RawWindowHandle::Win32(h) = handle {
          Ok(HWND(h.hwnd as _))
        } else {
          Err(crate::Error::InvalidWindowHandle)
        }
      })
  }

  /// Returns the `ApplicationWindow` from gtk crate that is used by this window.
  ///
  /// Note that this can only be used on the main thread.
  #[cfg(any(
    target_os = "linux",
    target_os = "dragonfly",
    target_os = "freebsd",
    target_os = "netbsd",
    target_os = "openbsd"
  ))]
  pub fn gtk_window(&self) -> crate::Result<gtk::ApplicationWindow> {
    self.window.dispatcher.gtk_window().map_err(Into::into)
  }

  /// Returns the current window theme.
  ///
  /// ## Platform-specific
  ///
  /// - **macOS**: Only supported on macOS 10.14+.
  pub fn theme(&self) -> crate::Result<Theme> {
    self.window.dispatcher.theme().map_err(Into::into)
  }
}

/// Desktop window setters and actions.
#[cfg(desktop)]
impl<R: Runtime> Window<R> {
  /// Centers the window.
  pub fn center(&self) -> crate::Result<()> {
    self.window.dispatcher.center().map_err(Into::into)
  }

  /// Requests user attention to the window, this has no effect if the application
  /// is already focused. How requesting for user attention manifests is platform dependent,
  /// see `UserAttentionType` for details.
  ///
  /// Providing `None` will unset the request for user attention. Unsetting the request for
  /// user attention might not be done automatically by the WM when the window receives input.
  ///
  /// ## Platform-specific
  ///
  /// - **macOS:** `None` has no effect.
  /// - **Linux:** Urgency levels have the same effect.
  pub fn request_user_attention(
    &self,
    request_type: Option<UserAttentionType>,
  ) -> crate::Result<()> {
    self
      .window
      .dispatcher
      .request_user_attention(request_type)
      .map_err(Into::into)
  }

  /// Opens the dialog to prints the contents of the webview.
  /// Currently only supported on macOS on `wry`.
  /// `window.print()` works on all platforms.
  pub fn print(&self) -> crate::Result<()> {
    self.window.dispatcher.print().map_err(Into::into)
  }

  /// Determines if this window should be resizable.
  pub fn set_resizable(&self, resizable: bool) -> crate::Result<()> {
    self
      .window
      .dispatcher
      .set_resizable(resizable)
      .map_err(Into::into)
  }

  /// Set this window's title.
  pub fn set_title(&self, title: &str) -> crate::Result<()> {
    self
      .window
      .dispatcher
      .set_title(title.to_string())
      .map_err(Into::into)
  }

  /// Maximizes this window.
  pub fn maximize(&self) -> crate::Result<()> {
    self.window.dispatcher.maximize().map_err(Into::into)
  }

  /// Un-maximizes this window.
  pub fn unmaximize(&self) -> crate::Result<()> {
    self.window.dispatcher.unmaximize().map_err(Into::into)
  }

  /// Minimizes this window.
  pub fn minimize(&self) -> crate::Result<()> {
    self.window.dispatcher.minimize().map_err(Into::into)
  }

  /// Un-minimizes this window.
  pub fn unminimize(&self) -> crate::Result<()> {
    self.window.dispatcher.unminimize().map_err(Into::into)
  }

  /// Show this window.
  pub fn show(&self) -> crate::Result<()> {
    self.window.dispatcher.show().map_err(Into::into)
  }

  /// Hide this window.
  pub fn hide(&self) -> crate::Result<()> {
    self.window.dispatcher.hide().map_err(Into::into)
  }

  /// Closes this window.
  /// # Panics
  ///
  /// - Panics if the event loop is not running yet, usually when called on the [`setup`](crate::Builder#method.setup) closure.
  /// - Panics when called on the main thread, usually on the [`run`](crate::App#method.run) closure.
  ///
  /// You can spawn a task to use the API using [`crate::async_runtime::spawn`] or [`std::thread::spawn`] to prevent the panic.
  pub fn close(&self) -> crate::Result<()> {
    self.window.dispatcher.close().map_err(Into::into)
  }

  /// Determines if this window should be [decorated].
  ///
  /// [decorated]: https://en.wikipedia.org/wiki/Window_(computing)#Window_decoration
  pub fn set_decorations(&self, decorations: bool) -> crate::Result<()> {
    self
      .window
      .dispatcher
      .set_decorations(decorations)
      .map_err(Into::into)
  }

  /// Determines if this window should have shadow.
  ///
  /// ## Platform-specific
  ///
  /// - **Windows:**
  ///   - `false` has no effect on decorated window, shadow are always ON.
  ///   - `true` will make ndecorated window have a 1px white border,
  /// and on Windows 11, it will have a rounded corners.
  /// - **Linux:** Unsupported.
  pub fn set_shadow(&self, enable: bool) -> crate::Result<()> {
    self
      .window
      .dispatcher
      .set_shadow(enable)
      .map_err(Into::into)
  }

  /// Determines if this window should always be on top of other windows.
  pub fn set_always_on_top(&self, always_on_top: bool) -> crate::Result<()> {
    self
      .window
      .dispatcher
      .set_always_on_top(always_on_top)
      .map_err(Into::into)
  }

  /// Prevents the window contents from being captured by other apps.
  pub fn set_content_protected(&self, protected: bool) -> crate::Result<()> {
    self
      .window
      .dispatcher
      .set_content_protected(protected)
      .map_err(Into::into)
  }

  /// Resizes this window.
  pub fn set_size<S: Into<Size>>(&self, size: S) -> crate::Result<()> {
    self
      .window
      .dispatcher
      .set_size(size.into())
      .map_err(Into::into)
  }

  /// Sets this window's minimum size.
  pub fn set_min_size<S: Into<Size>>(&self, size: Option<S>) -> crate::Result<()> {
    self
      .window
      .dispatcher
      .set_min_size(size.map(|s| s.into()))
      .map_err(Into::into)
  }

  /// Sets this window's maximum size.
  pub fn set_max_size<S: Into<Size>>(&self, size: Option<S>) -> crate::Result<()> {
    self
      .window
      .dispatcher
      .set_max_size(size.map(|s| s.into()))
      .map_err(Into::into)
  }

  /// Sets this window's position.
  pub fn set_position<Pos: Into<Position>>(&self, position: Pos) -> crate::Result<()> {
    self
      .window
      .dispatcher
      .set_position(position.into())
      .map_err(Into::into)
  }

  /// Determines if this window should be fullscreen.
  pub fn set_fullscreen(&self, fullscreen: bool) -> crate::Result<()> {
    self
      .window
      .dispatcher
      .set_fullscreen(fullscreen)
      .map_err(Into::into)
  }

  /// Bring the window to front and focus.
  pub fn set_focus(&self) -> crate::Result<()> {
    self.window.dispatcher.set_focus().map_err(Into::into)
  }

  /// Sets this window' icon.
  pub fn set_icon(&self, icon: Icon) -> crate::Result<()> {
    self
      .window
      .dispatcher
      .set_icon(icon.try_into()?)
      .map_err(Into::into)
  }

  /// Whether to hide the window icon from the taskbar or not.
  ///
  /// ## Platform-specific
  ///
  /// - **macOS:** Unsupported.
  pub fn set_skip_taskbar(&self, skip: bool) -> crate::Result<()> {
    self
      .window
      .dispatcher
      .set_skip_taskbar(skip)
      .map_err(Into::into)
  }

  /// Grabs the cursor, preventing it from leaving the window.
  ///
  /// There's no guarantee that the cursor will be hidden. You should
  /// hide it by yourself if you want so.
  ///
  /// ## Platform-specific
  ///
  /// - **Linux:** Unsupported.
  /// - **macOS:** This locks the cursor in a fixed location, which looks visually awkward.
  pub fn set_cursor_grab(&self, grab: bool) -> crate::Result<()> {
    self
      .window
      .dispatcher
      .set_cursor_grab(grab)
      .map_err(Into::into)
  }

  /// Modifies the cursor's visibility.
  ///
  /// If `false`, this will hide the cursor. If `true`, this will show the cursor.
  ///
  /// ## Platform-specific
  ///
  /// - **Windows:** The cursor is only hidden within the confines of the window.
  /// - **macOS:** The cursor is hidden as long as the window has input focus, even if the cursor is
  ///   outside of the window.
  pub fn set_cursor_visible(&self, visible: bool) -> crate::Result<()> {
    self
      .window
      .dispatcher
      .set_cursor_visible(visible)
      .map_err(Into::into)
  }

  /// Modifies the cursor icon of the window.
  pub fn set_cursor_icon(&self, icon: CursorIcon) -> crate::Result<()> {
    self
      .window
      .dispatcher
      .set_cursor_icon(icon)
      .map_err(Into::into)
  }

  /// Changes the position of the cursor in window coordinates.
  pub fn set_cursor_position<Pos: Into<Position>>(&self, position: Pos) -> crate::Result<()> {
    self
      .window
      .dispatcher
      .set_cursor_position(position)
      .map_err(Into::into)
  }

  /// Ignores the window cursor events.
  pub fn set_ignore_cursor_events(&self, ignore: bool) -> crate::Result<()> {
    self
      .window
      .dispatcher
      .set_ignore_cursor_events(ignore)
      .map_err(Into::into)
  }

  /// Starts dragging the window.
  pub fn start_dragging(&self) -> crate::Result<()> {
    self.window.dispatcher.start_dragging().map_err(Into::into)
  }
}

/// Webview APIs.
impl<R: Runtime> Window<R> {
  /// Returns the current url of the webview.
  pub fn url(&self) -> Url {
    self.window.current_url.lock().unwrap().clone()
  }

  #[cfg(test)]
  pub(crate) fn navigate(&self, url: Url) {
    *self.window.current_url.lock().unwrap() = url;
  }

  /// Handles this window receiving an [`InvokeMessage`].
  pub fn on_message(self, payload: InvokePayload) -> crate::Result<()> {
    let manager = self.manager.clone();
    let current_url = self.url();
    let config_url = manager.get_url();
    let is_local = config_url.make_relative(&current_url).is_some();

    let mut scope_not_found_error_message =
      ipc_scope_not_found_error_message(&self.window.label, current_url.as_str());
    let scope = if is_local {
      None
    } else {
      match self.ipc_scope().remote_access_for(&self, &current_url) {
        Ok(scope) => Some(scope),
        Err(e) => {
          if e.matches_window {
            scope_not_found_error_message = ipc_scope_domain_error_message(current_url.as_str());
          } else if e.matches_domain {
            scope_not_found_error_message = ipc_scope_window_error_message(&self.window.label);
          }
          None
        }
      }
    };
    match payload.cmd.as_str() {
      "__initialized" => {
        let payload: PageLoadPayload = serde_json::from_value(payload.inner)?;
        manager.run_on_page_load(self, payload);
      }
      _ => {
        let message = InvokeMessage::new(
          self.clone(),
          manager.state(),
          payload.cmd.to_string(),
          payload.inner,
        );
<<<<<<< HEAD
        #[allow(clippy::redundant_clone)]
        let resolver = InvokeResolver::new(self.clone(), payload.callback, payload.error);

        let mut invoke = Invoke { message, resolver };
=======
        let resolver = InvokeResolver::new(self, payload.callback, payload.error);
        let invoke = Invoke { message, resolver };

        if !is_local && scope.is_none() {
          invoke.resolver.reject(scope_not_found_error_message);
          return Ok(());
        }

>>>>>>> 422b4817
        if let Some(module) = &payload.tauri_module {
          if !is_local && scope.map(|s| !s.enables_tauri_api()).unwrap_or_default() {
            invoke.resolver.reject(IPC_SCOPE_DOES_NOT_ALLOW);
            return Ok(());
          }
          crate::endpoints::handle(
            module.to_string(),
            invoke,
            manager.config(),
            manager.package_info(),
          );
        } else if payload.cmd.starts_with("plugin:") {
<<<<<<< HEAD
          let command = invoke.message.command.replace("plugin:", "");
          let mut tokens = command.split('|');
          // safe to unwrap: split always has a least one item
          let plugin = tokens.next().unwrap();
          invoke.message.command = tokens
            .next()
            .map(|c| c.to_string())
            .unwrap_or_else(String::new);

          let command = invoke.message.command.clone();
          let resolver = invoke.resolver.clone();
          #[cfg(mobile)]
          let message = invoke.message.clone();

          #[allow(unused_mut)]
          let mut handled = manager.extend_api(plugin, invoke);

          #[cfg(target_os = "ios")]
          {
            if !handled {
              handled = true;
              let plugin = plugin.to_string();
              let (callback, error) = (resolver.callback, resolver.error);
              self.with_webview(move |webview| {
                unsafe {
                  crate::ios::post_ipc_message(
                    webview.inner() as _,
                    &plugin.as_str().into(),
                    &heck::ToLowerCamelCase::to_lower_camel_case(message.command.as_str())
                      .as_str()
                      .into(),
                    crate::ios::json_to_dictionary(&message.payload) as _,
                    callback.0,
                    error.0,
                  )
                };
              })?;
            }
          }

          #[cfg(target_os = "android")]
          {
            if !handled {
              handled = true;
              let resolver_ = resolver.clone();
              let runtime_handle = self.app_handle.runtime_handle.clone();
              let plugin = plugin.to_string();
              self.with_webview(move |webview| {
                webview.jni_handle().exec(move |env, activity, webview| {
                  use jni::{
                    errors::Error as JniError,
                    objects::JObject,
                    JNIEnv,
                  };
                  use crate::api::ipc::CallbackFn;

                  fn handle_message<R: Runtime>(
                    plugin: &str,
                    runtime_handle: &R::Handle,
                    message: InvokeMessage<R>,
                    (callback, error): (CallbackFn, CallbackFn),
                    env: JNIEnv<'_>,
                    activity: JObject<'_>,
                    webview: JObject<'_>,
                  ) -> Result<(), JniError> {
                    let data = crate::jni_helpers::to_jsobject::<R>(env, activity, runtime_handle, &message.payload)?;
                    let plugin_manager = env
                      .call_method(
                        activity,
                        "getPluginManager",
                        "()Lapp/tauri/plugin/PluginManager;",
                        &[],
                      )?
                      .l()?;

                    env.call_method(
                      plugin_manager,
                      "postIpcMessage",
                      "(Landroid/webkit/WebView;Ljava/lang/String;Ljava/lang/String;Lapp/tauri/plugin/JSObject;JJ)V",
                      &[
                        webview.into(),
                        env.new_string(plugin)?.into(),
                        env.new_string(&heck::ToLowerCamelCase::to_lower_camel_case(message.command.as_str()))?.into(),
                        data,
                        (callback.0 as i64).into(),
                        (error.0 as i64).into(),
                      ],
                    )?;

                    Ok(())
                  }

                  if let Err(e) = handle_message(
                    &plugin,
                    &runtime_handle,
                    message,
                    (resolver_.callback, resolver_.error),
                    env,
                    activity,
                    webview,
                  ) {
                    resolver_.reject(format!("failed to reach Android layer: {e}"));
                  }
                });
              })?;
            }
          }

          if !handled {
            resolver.reject(format!("Command {command} not found"));
          }
=======
          if !is_local {
            let command = invoke.message.command.replace("plugin:", "");
            let plugin_name = command.split('|').next().unwrap().to_string();
            if !scope
              .map(|s| s.plugins().contains(&plugin_name))
              .unwrap_or(true)
            {
              invoke.resolver.reject(IPC_SCOPE_DOES_NOT_ALLOW);
              return Ok(());
            }
          }
          manager.extend_api(invoke);
>>>>>>> 422b4817
        } else {
          let command = invoke.message.command.clone();
          let resolver = invoke.resolver.clone();
          let handled = manager.run_invoke_handler(invoke);
          if !handled {
            resolver.reject(format!("Command {command} not found"));
          }
        }
      }
    }

    Ok(())
  }

  /// Evaluates JavaScript on this window.
  pub fn eval(&self, js: &str) -> crate::Result<()> {
    self.window.dispatcher.eval_script(js).map_err(Into::into)
  }

  pub(crate) fn register_js_listener(&self, window_label: Option<String>, event: String, id: u64) {
    self
      .window
      .js_event_listeners
      .lock()
      .unwrap()
      .entry(JsEventListenerKey {
        window_label,
        event,
      })
      .or_insert_with(Default::default)
      .insert(id);
  }

  pub(crate) fn unregister_js_listener(&self, id: u64) {
    let mut empty = None;
    let mut js_listeners = self.window.js_event_listeners.lock().unwrap();
    let iter = js_listeners.iter_mut();
    for (key, ids) in iter {
      if ids.contains(&id) {
        ids.remove(&id);
        if ids.is_empty() {
          empty.replace(key.clone());
        }
        break;
      }
    }

    if let Some(key) = empty {
      js_listeners.remove(&key);
    }
  }

  /// Whether this window registered a listener to an event from the given window and event name.
  pub(crate) fn has_js_listener(&self, window_label: Option<String>, event: &str) -> bool {
    self
      .window
      .js_event_listeners
      .lock()
      .unwrap()
      .contains_key(&JsEventListenerKey {
        window_label,
        event: event.into(),
      })
  }

  /// Opens the developer tools window (Web Inspector).
  /// The devtools is only enabled on debug builds or with the `devtools` feature flag.
  ///
  /// ## Platform-specific
  ///
  /// - **macOS:** Only supported on macOS 10.15+.
  /// This is a private API on macOS, so you cannot use this if your application will be published on the App Store.
  ///
  /// # Examples
  ///
  /// ```rust,no_run
  /// use tauri::Manager;
  /// tauri::Builder::default()
  ///   .setup(|app| {
  ///     #[cfg(debug_assertions)]
  ///     app.get_window("main").unwrap().open_devtools();
  ///     Ok(())
  ///   });
  /// ```
  #[cfg(any(debug_assertions, feature = "devtools"))]
  #[cfg_attr(doc_cfg, doc(cfg(any(debug_assertions, feature = "devtools"))))]
  pub fn open_devtools(&self) {
    self.window.dispatcher.open_devtools();
  }

  /// Closes the developer tools window (Web Inspector).
  /// The devtools is only enabled on debug builds or with the `devtools` feature flag.
  ///
  /// ## Platform-specific
  ///
  /// - **macOS:** Only supported on macOS 10.15+.
  /// This is a private API on macOS, so you cannot use this if your application will be published on the App Store.
  /// - **Windows:** Unsupported.
  ///
  /// # Examples
  ///
  /// ```rust,no_run
  /// use tauri::Manager;
  /// tauri::Builder::default()
  ///   .setup(|app| {
  ///     #[cfg(debug_assertions)]
  ///     {
  ///       let window = app.get_window("main").unwrap();
  ///       window.open_devtools();
  ///       std::thread::spawn(move || {
  ///         std::thread::sleep(std::time::Duration::from_secs(10));
  ///         window.close_devtools();
  ///       });
  ///     }
  ///     Ok(())
  ///   });
  /// ```
  #[cfg(any(debug_assertions, feature = "devtools"))]
  #[cfg_attr(doc_cfg, doc(cfg(any(debug_assertions, feature = "devtools"))))]
  pub fn close_devtools(&self) {
    self.window.dispatcher.close_devtools();
  }

  /// Checks if the developer tools window (Web Inspector) is opened.
  /// The devtools is only enabled on debug builds or with the `devtools` feature flag.
  ///
  /// ## Platform-specific
  ///
  /// - **macOS:** Only supported on macOS 10.15+.
  /// This is a private API on macOS, so you cannot use this if your application will be published on the App Store.
  /// - **Windows:** Unsupported.
  ///
  /// # Examples
  ///
  /// ```rust,no_run
  /// use tauri::Manager;
  /// tauri::Builder::default()
  ///   .setup(|app| {
  ///     #[cfg(debug_assertions)]
  ///     {
  ///       let window = app.get_window("main").unwrap();
  ///       if !window.is_devtools_open() {
  ///         window.open_devtools();
  ///       }
  ///     }
  ///     Ok(())
  ///   });
  /// ```
  #[cfg(any(debug_assertions, feature = "devtools"))]
  #[cfg_attr(doc_cfg, doc(cfg(any(debug_assertions, feature = "devtools"))))]
  pub fn is_devtools_open(&self) -> bool {
    self
      .window
      .dispatcher
      .is_devtools_open()
      .unwrap_or_default()
  }
}

/// Event system APIs.
impl<R: Runtime> Window<R> {
  /// Emits an event to both the JavaScript and the Rust listeners.
  pub fn emit_and_trigger<S: Serialize + Clone>(
    &self,
    event: &str,
    payload: S,
  ) -> crate::Result<()> {
    self.trigger(event, Some(serde_json::to_string(&payload)?));
    self.emit(event, payload)
  }

  pub(crate) fn emit_internal<S: Serialize>(
    &self,
    event: &str,
    source_window_label: Option<&str>,
    payload: S,
  ) -> crate::Result<()> {
    self.eval(&format!(
      "(function () {{ const fn = window['{}']; fn && fn({{event: {}, windowLabel: {}, payload: {}}}) }})()",
      self.manager.event_emit_function_name(),
      serde_json::to_string(event)?,
      serde_json::to_string(&source_window_label)?,
      serde_json::to_value(payload)?,
    ))?;
    Ok(())
  }

  /// Emits an event to the JavaScript listeners on the current window.
  ///
  /// The event is only delivered to listeners that used the `WebviewWindow#listen` method on the @tauri-apps/api `window` module.
  pub fn emit<S: Serialize + Clone>(&self, event: &str, payload: S) -> crate::Result<()> {
    self
      .manager
      .emit_filter(event, Some(self.label()), payload, |w| {
        w.has_js_listener(None, event) || w.has_js_listener(Some(self.label().into()), event)
      })?;
    Ok(())
  }

  /// Listen to an event on this window.
  ///
  /// This listener only receives events that are triggered using the
  /// [`trigger`](Window#method.trigger) and [`emit_and_trigger`](Window#method.emit_and_trigger) methods or
  /// the `appWindow.emit` function from the @tauri-apps/api `window` module.
  pub fn listen<F>(&self, event: impl Into<String>, handler: F) -> EventHandler
  where
    F: Fn(Event) + Send + 'static,
  {
    let label = self.window.label.clone();
    self.manager.listen(event.into(), Some(label), handler)
  }

  /// Unlisten to an event on this window.
  pub fn unlisten(&self, handler_id: EventHandler) {
    self.manager.unlisten(handler_id)
  }

  /// Listen to an event on this window a single time.
  pub fn once<F>(&self, event: impl Into<String>, handler: F) -> EventHandler
  where
    F: FnOnce(Event) + Send + 'static,
  {
    let label = self.window.label.clone();
    self.manager.once(event.into(), Some(label), handler)
  }

  /// Triggers an event to the Rust listeners on this window.
  ///
  /// The event is only delivered to listeners that used the [`listen`](Window#method.listen) method.
  pub fn trigger(&self, event: &str, data: Option<String>) {
    let label = self.window.label.clone();
    self.manager.trigger(event, Some(label), data)
  }
}

pub(crate) const IPC_SCOPE_DOES_NOT_ALLOW: &str = "Not allowed by the scope";

pub(crate) fn ipc_scope_not_found_error_message(label: &str, url: &str) -> String {
  format!("Scope not defined for window `{label}` and URL `{url}`. See https://tauri.app/v1/api/config/#securityconfig.dangerousremotedomainipcaccess and https://docs.rs/tauri/1/tauri/scope/struct.IpcScope.html#method.configure_remote_access")
}

pub(crate) fn ipc_scope_window_error_message(label: &str) -> String {
  format!("Scope not defined for window `{}`. See https://tauri.app/v1/api/config/#securityconfig.dangerousremotedomainipcaccess and https://docs.rs/tauri/1/tauri/scope/struct.IpcScope.html#method.configure_remote_access", label)
}

pub(crate) fn ipc_scope_domain_error_message(url: &str) -> String {
  format!("Scope not defined for URL `{url}`. See https://tauri.app/v1/api/config/#securityconfig.dangerousremotedomainipcaccess and https://docs.rs/tauri/1/tauri/scope/struct.IpcScope.html#method.configure_remote_access")
}

#[cfg(test)]
mod tests {
  #[test]
  fn window_is_send_sync() {
    crate::test_utils::assert_send::<super::Window>();
    crate::test_utils::assert_sync::<super::Window>();
  }
}<|MERGE_RESOLUTION|>--- conflicted
+++ resolved
@@ -1461,7 +1461,8 @@
     let manager = self.manager.clone();
     let current_url = self.url();
     let config_url = manager.get_url();
-    let is_local = config_url.make_relative(&current_url).is_some();
+    let is_local =
+      config_url.make_relative(&current_url).is_some() || current_url.scheme() == "tauri";
 
     let mut scope_not_found_error_message =
       ipc_scope_not_found_error_message(&self.window.label, current_url.as_str());
@@ -1492,21 +1493,15 @@
           payload.cmd.to_string(),
           payload.inner,
         );
-<<<<<<< HEAD
         #[allow(clippy::redundant_clone)]
         let resolver = InvokeResolver::new(self.clone(), payload.callback, payload.error);
 
         let mut invoke = Invoke { message, resolver };
-=======
-        let resolver = InvokeResolver::new(self, payload.callback, payload.error);
-        let invoke = Invoke { message, resolver };
-
         if !is_local && scope.is_none() {
           invoke.resolver.reject(scope_not_found_error_message);
           return Ok(());
         }
 
->>>>>>> 422b4817
         if let Some(module) = &payload.tauri_module {
           if !is_local && scope.map(|s| !s.enables_tauri_api()).unwrap_or_default() {
             invoke.resolver.reject(IPC_SCOPE_DOES_NOT_ALLOW);
@@ -1519,7 +1514,17 @@
             manager.package_info(),
           );
         } else if payload.cmd.starts_with("plugin:") {
-<<<<<<< HEAD
+          if !is_local {
+            let command = invoke.message.command.replace("plugin:", "");
+            let plugin_name = command.split('|').next().unwrap().to_string();
+            if !scope
+              .map(|s| s.plugins().contains(&plugin_name))
+              .unwrap_or(true)
+            {
+              invoke.resolver.reject(IPC_SCOPE_DOES_NOT_ALLOW);
+              return Ok(());
+            }
+          }
           let command = invoke.message.command.replace("plugin:", "");
           let mut tokens = command.split('|');
           // safe to unwrap: split always has a least one item
@@ -1631,20 +1636,6 @@
           if !handled {
             resolver.reject(format!("Command {command} not found"));
           }
-=======
-          if !is_local {
-            let command = invoke.message.command.replace("plugin:", "");
-            let plugin_name = command.split('|').next().unwrap().to_string();
-            if !scope
-              .map(|s| s.plugins().contains(&plugin_name))
-              .unwrap_or(true)
-            {
-              invoke.resolver.reject(IPC_SCOPE_DOES_NOT_ALLOW);
-              return Ok(());
-            }
-          }
-          manager.extend_api(invoke);
->>>>>>> 422b4817
         } else {
           let command = invoke.message.command.clone();
           let resolver = invoke.resolver.clone();
