// Copyright 2019-2022 Tauri Programme within The Commons Conservancy
// SPDX-License-Identifier: Apache-2.0
// SPDX-License-Identifier: MIT

use std::{
  borrow::Cow,
  collections::{HashMap, HashSet},
  fmt,
  fs::create_dir_all,
  sync::{Arc, Mutex, MutexGuard},
};

use serde::Serialize;
use serde_json::Value as JsonValue;
use serialize_to_javascript::{default_template, DefaultTemplate, Template};
use url::Url;

use tauri_macros::default_runtime;
use tauri_utils::debug_eprintln;
#[cfg(feature = "isolation")]
use tauri_utils::pattern::isolation::RawIsolationPayload;
use tauri_utils::{
  assets::{AssetKey, CspHash},
  config::{Csp, CspDirectiveSources},
  html::{SCRIPT_NONCE_TOKEN, STYLE_NONCE_TOKEN},
};

use crate::hooks::IpcJavascript;
#[cfg(feature = "isolation")]
use crate::hooks::IsolationJavascript;
use crate::pattern::{format_real_schema, PatternJavascript};
use crate::{
  app::{AppHandle, GlobalWindowEvent, GlobalWindowEventListener},
  event::{assert_event_name_is_valid, Event, EventHandler, Listeners},
  hooks::{InvokeHandler, InvokePayload, InvokeResponder, OnPageLoad, PageLoadPayload},
  plugin::PluginStore,
  runtime::{
    http::{
      MimeType, Request as HttpRequest, Response as HttpResponse,
      ResponseBuilder as HttpResponseBuilder,
    },
    webview::{WebviewIpcHandler, WindowBuilder},
    window::{dpi::PhysicalSize, DetachedWindow, FileDropEvent, PendingWindow},
  },
  utils::{
    assets::Assets,
    config::{AppUrl, Config, WindowUrl},
    PackageInfo,
  },
  Context, EventLoopMessage, Icon, Invoke, Manager, Pattern, Runtime, Scopes, StateManager, Window,
  WindowEvent,
};
use crate::{
  app::{GlobalMenuEventListener, WindowMenuEvent},
  window::WebResourceRequestHandler,
};

#[cfg(any(target_os = "linux", target_os = "windows"))]
use crate::api::path::{resolve_path, BaseDirectory};

use crate::{runtime::menu::Menu, MenuEvent};

const WINDOW_RESIZED_EVENT: &str = "tauri://resize";
const WINDOW_MOVED_EVENT: &str = "tauri://move";
const WINDOW_CLOSE_REQUESTED_EVENT: &str = "tauri://close-requested";
const WINDOW_DESTROYED_EVENT: &str = "tauri://destroyed";
const WINDOW_FOCUS_EVENT: &str = "tauri://focus";
const WINDOW_BLUR_EVENT: &str = "tauri://blur";
const WINDOW_SCALE_FACTOR_CHANGED_EVENT: &str = "tauri://scale-change";
const WINDOW_THEME_CHANGED: &str = "tauri://theme-changed";
const WINDOW_FILE_DROP_EVENT: &str = "tauri://file-drop";
const WINDOW_FILE_DROP_HOVER_EVENT: &str = "tauri://file-drop-hover";
const WINDOW_FILE_DROP_CANCELLED_EVENT: &str = "tauri://file-drop-cancelled";
const MENU_EVENT: &str = "tauri://menu";

<<<<<<< HEAD
// we need to proxy the dev server on mobile because we can't use `localhost`, so we use the local IP address
// and we do not get a secure context without the custom protocol that proxies to the dev server
// additionally, we need the custom protocol to inject the initialization scripts on Android
// must also keep in sync with the `let mut response` assignment in prepare_uri_scheme_protocol
const PROXY_DEV_SERVER: bool = cfg!(all(dev, mobile));
=======
pub(crate) const STRINGIFY_IPC_MESSAGE_FN: &str =
  include_str!("../scripts/stringify-ipc-message-fn.js");
>>>>>>> 852e11e1

#[derive(Default)]
/// Spaced and quoted Content-Security-Policy hash values.
struct CspHashStrings {
  script: Vec<String>,
  style: Vec<String>,
}

/// Sets the CSP value to the asset HTML if needed (on Linux).
/// Returns the CSP string for access on the response header (on Windows and macOS).
fn set_csp<R: Runtime>(
  asset: &mut String,
  assets: Arc<dyn Assets>,
  asset_path: &AssetKey,
  manager: &WindowManager<R>,
  csp: Csp,
) -> String {
  let mut csp = csp.into();
  let hash_strings =
    assets
      .csp_hashes(asset_path)
      .fold(CspHashStrings::default(), |mut acc, hash| {
        match hash {
          CspHash::Script(hash) => {
            acc.script.push(hash.into());
          }
          CspHash::Style(hash) => {
            acc.style.push(hash.into());
          }
          _csp_hash => {
            debug_eprintln!("Unknown CspHash variant encountered: {:?}", _csp_hash);
          }
        }

        acc
      });

  let dangerous_disable_asset_csp_modification = &manager
    .config()
    .tauri
    .security
    .dangerous_disable_asset_csp_modification;
  if dangerous_disable_asset_csp_modification.can_modify("script-src") {
    replace_csp_nonce(
      asset,
      SCRIPT_NONCE_TOKEN,
      &mut csp,
      "script-src",
      hash_strings.script,
    );
  }

  if dangerous_disable_asset_csp_modification.can_modify("style-src") {
    replace_csp_nonce(
      asset,
      STYLE_NONCE_TOKEN,
      &mut csp,
      "style-src",
      hash_strings.style,
    );
  }

  #[cfg(feature = "isolation")]
  if let Pattern::Isolation { schema, .. } = &manager.inner.pattern {
    let default_src = csp
      .entry("default-src".into())
      .or_insert_with(Default::default);
    default_src.push(format_real_schema(schema));
  }

  Csp::DirectiveMap(csp).to_string()
}

// inspired by https://github.com/rust-lang/rust/blob/1be5c8f90912c446ecbdc405cbc4a89f9acd20fd/library/alloc/src/str.rs#L260-L297
fn replace_with_callback<F: FnMut() -> String>(
  original: &str,
  pattern: &str,
  mut replacement: F,
) -> String {
  let mut result = String::new();
  let mut last_end = 0;
  for (start, part) in original.match_indices(pattern) {
    result.push_str(unsafe { original.get_unchecked(last_end..start) });
    result.push_str(&replacement());
    last_end = start + part.len();
  }
  result.push_str(unsafe { original.get_unchecked(last_end..original.len()) });
  result
}

fn replace_csp_nonce(
  asset: &mut String,
  token: &str,
  csp: &mut HashMap<String, CspDirectiveSources>,
  directive: &str,
  hashes: Vec<String>,
) {
  let mut nonces = Vec::new();
  *asset = replace_with_callback(asset, token, || {
    let nonce = rand::random::<usize>();
    nonces.push(nonce);
    nonce.to_string()
  });

  if !(nonces.is_empty() && hashes.is_empty()) {
    let nonce_sources = nonces
      .into_iter()
      .map(|n| format!("'nonce-{n}'"))
      .collect::<Vec<String>>();
    let sources = csp.entry(directive.into()).or_insert_with(Default::default);
    let self_source = "'self'".to_string();
    if !sources.contains(&self_source) {
      sources.push(self_source);
    }
    sources.extend(nonce_sources);
    sources.extend(hashes);
  }
}

#[default_runtime(crate::Wry, wry)]
pub struct InnerWindowManager<R: Runtime> {
  windows: Mutex<HashMap<String, Window<R>>>,
  #[cfg(all(desktop, feature = "system-tray"))]
  pub(crate) trays: Mutex<HashMap<String, crate::SystemTrayHandle<R>>>,
  pub(crate) plugins: Mutex<PluginStore<R>>,
  listeners: Listeners,
  pub(crate) state: Arc<StateManager>,

  /// The JS message handler.
  invoke_handler: Box<InvokeHandler<R>>,

  /// The page load hook, invoked when the webview performs a navigation.
  on_page_load: Box<OnPageLoad<R>>,

  config: Arc<Config>,
  assets: Arc<dyn Assets>,
  pub(crate) default_window_icon: Option<Icon>,
  pub(crate) app_icon: Option<Vec<u8>>,
  pub(crate) tray_icon: Option<Icon>,

  package_info: PackageInfo,
  /// The webview protocols available to all windows.
  uri_scheme_protocols: HashMap<String, Arc<CustomProtocol<R>>>,
  /// The menu set to all windows.
  menu: Option<Menu>,
  /// Menu event listeners to all windows.
  menu_event_listeners: Arc<Vec<GlobalMenuEventListener<R>>>,
  /// Window event listeners to all windows.
  window_event_listeners: Arc<Vec<GlobalWindowEventListener<R>>>,
  /// Responder for invoke calls.
  invoke_responder: Arc<InvokeResponder<R>>,
  /// The script that initializes the invoke system.
  invoke_initialization_script: String,
  /// Application pattern.
  pattern: Pattern,
}

impl<R: Runtime> fmt::Debug for InnerWindowManager<R> {
  fn fmt(&self, f: &mut fmt::Formatter<'_>) -> fmt::Result {
    f.debug_struct("InnerWindowManager")
      .field("plugins", &self.plugins)
      .field("state", &self.state)
      .field("config", &self.config)
      .field("default_window_icon", &self.default_window_icon)
      .field("app_icon", &self.app_icon)
      .field("tray_icon", &self.tray_icon)
      .field("package_info", &self.package_info)
      .field("menu", &self.menu)
      .field("pattern", &self.pattern)
      .finish()
  }
}

/// A resolved asset.
pub struct Asset {
  /// The asset bytes.
  pub bytes: Vec<u8>,
  /// The asset's mime type.
  pub mime_type: String,
  /// The `Content-Security-Policy` header value.
  pub csp_header: Option<String>,
}

/// Uses a custom URI scheme handler to resolve file requests
pub struct CustomProtocol<R: Runtime> {
  /// Handler for protocol
  #[allow(clippy::type_complexity)]
  pub protocol: Box<
    dyn Fn(&AppHandle<R>, &HttpRequest) -> Result<HttpResponse, Box<dyn std::error::Error>>
      + Send
      + Sync,
  >,
}

#[default_runtime(crate::Wry, wry)]
#[derive(Debug)]
pub struct WindowManager<R: Runtime> {
  pub inner: Arc<InnerWindowManager<R>>,
}

impl<R: Runtime> Clone for WindowManager<R> {
  fn clone(&self) -> Self {
    Self {
      inner: self.inner.clone(),
    }
  }
}

impl<R: Runtime> WindowManager<R> {
  #[allow(clippy::too_many_arguments)]
  pub(crate) fn with_handlers(
    #[allow(unused_mut)] mut context: Context<impl Assets>,
    plugins: PluginStore<R>,
    invoke_handler: Box<InvokeHandler<R>>,
    on_page_load: Box<OnPageLoad<R>>,
    uri_scheme_protocols: HashMap<String, Arc<CustomProtocol<R>>>,
    state: StateManager,
    window_event_listeners: Vec<GlobalWindowEventListener<R>>,
    (menu, menu_event_listeners): (Option<Menu>, Vec<GlobalMenuEventListener<R>>),
    (invoke_responder, invoke_initialization_script): (Arc<InvokeResponder<R>>, String),
  ) -> Self {
    // generate a random isolation key at runtime
    #[cfg(feature = "isolation")]
    if let Pattern::Isolation { ref mut key, .. } = &mut context.pattern {
      *key = uuid::Uuid::new_v4().to_string();
    }

    Self {
      inner: Arc::new(InnerWindowManager {
        windows: Mutex::default(),
        #[cfg(all(desktop, feature = "system-tray"))]
        trays: Default::default(),
        plugins: Mutex::new(plugins),
        listeners: Listeners::default(),
        state: Arc::new(state),
        invoke_handler,
        on_page_load,
        config: Arc::new(context.config),
        assets: context.assets,
        default_window_icon: context.default_window_icon,
        app_icon: context.app_icon,
        tray_icon: context.system_tray_icon,
        package_info: context.package_info,
        pattern: context.pattern,
        uri_scheme_protocols,
        menu,
        menu_event_listeners: Arc::new(menu_event_listeners),
        window_event_listeners: Arc::new(window_event_listeners),
        invoke_responder,
        invoke_initialization_script,
      }),
    }
  }

  pub(crate) fn pattern(&self) -> &Pattern {
    &self.inner.pattern
  }

  /// Get a locked handle to the windows.
  pub(crate) fn windows_lock(&self) -> MutexGuard<'_, HashMap<String, Window<R>>> {
    self.inner.windows.lock().expect("poisoned window manager")
  }

  /// State managed by the application.
  pub(crate) fn state(&self) -> Arc<StateManager> {
    self.inner.state.clone()
  }

  /// The invoke responder.
  pub(crate) fn invoke_responder(&self) -> Arc<InvokeResponder<R>> {
    self.inner.invoke_responder.clone()
  }

  /// Get the base path to serve data from.
  ///
  /// * In dev mode, this will be based on the `devPath` configuration value.
  /// * Otherwise, this will be based on the `distDir` configuration value.
  #[cfg(not(dev))]
  fn base_path(&self) -> &AppUrl {
    &self.inner.config.build.dist_dir
  }

  #[cfg(dev)]
  fn base_path(&self) -> &AppUrl {
    &self.inner.config.build.dev_path
  }

  /// Get the base URL to use for webview requests.
  ///
  /// In dev mode, this will be based on the `devPath` configuration value.
  fn get_url(&self) -> Cow<'_, Url> {
    match self.base_path() {
      AppUrl::Url(WindowUrl::External(url)) => Cow::Borrowed(url),
      _ => Cow::Owned(Url::parse("tauri://localhost").unwrap()),
    }
  }

  /// Get the origin as it will be seen in the webview.
  fn get_browser_origin(&self) -> String {
    match self.base_path() {
      AppUrl::Url(WindowUrl::External(url)) => {
        if PROXY_DEV_SERVER {
          format_real_schema("tauri")
        } else {
          url.origin().ascii_serialization()
        }
      }
      _ => format_real_schema("tauri"),
    }
  }

  fn csp(&self) -> Option<Csp> {
    if cfg!(feature = "custom-protocol") {
      self.inner.config.tauri.security.csp.clone()
    } else {
      self
        .inner
        .config
        .tauri
        .security
        .dev_csp
        .clone()
        .or_else(|| self.inner.config.tauri.security.csp.clone())
    }
  }

  fn prepare_pending_window(
    &self,
    mut pending: PendingWindow<EventLoopMessage, R>,
    label: &str,
    window_labels: &[String],
    app_handle: AppHandle<R>,
    web_resource_request_handler: Option<Box<WebResourceRequestHandler>>,
  ) -> crate::Result<PendingWindow<EventLoopMessage, R>> {
    let is_init_global = self.inner.config.build.with_global_tauri;
    let plugin_init = self
      .inner
      .plugins
      .lock()
      .expect("poisoned plugin store")
      .initialization_script();

    let pattern_init = PatternJavascript {
      pattern: self.pattern().into(),
    }
    .render_default(&Default::default())?;

    let ipc_init = IpcJavascript {
      isolation_origin: &match self.pattern() {
        #[cfg(feature = "isolation")]
        Pattern::Isolation { schema, .. } => crate::pattern::format_real_schema(schema),
        _ => "".to_string(),
      },
    }
    .render_default(&Default::default())?;

    let mut webview_attributes = pending.webview_attributes;

    let mut window_labels = window_labels.to_vec();
    let l = label.to_string();
    if !window_labels.contains(&l) {
      window_labels.push(l);
    }
    webview_attributes = webview_attributes
      .initialization_script(&self.inner.invoke_initialization_script)
      .initialization_script(&format!(
        r#"
          Object.defineProperty(window, '__TAURI_METADATA__', {{
            value: {{
              __windows: {window_labels_array}.map(function (label) {{ return {{ label: label }} }}),
              __currentWindow: {{ label: {current_window_label} }}
            }}
          }})
        "#,
        window_labels_array = serde_json::to_string(&window_labels)?,
        current_window_label = serde_json::to_string(&label)?,
      ))
      .initialization_script(&self.initialization_script(&ipc_init.into_string(),&pattern_init.into_string(),&plugin_init, is_init_global)?);

    #[cfg(feature = "isolation")]
    if let Pattern::Isolation { schema, .. } = self.pattern() {
      webview_attributes = webview_attributes.initialization_script(
        &IsolationJavascript {
          origin: self.get_browser_origin(),
          isolation_src: &crate::pattern::format_real_schema(schema),
          style: tauri_utils::pattern::isolation::IFRAME_STYLE,
        }
        .render_default(&Default::default())?
        .into_string(),
      );
    }

    pending.webview_attributes = webview_attributes;

    let mut registered_scheme_protocols = Vec::new();

    for (uri_scheme, protocol) in &self.inner.uri_scheme_protocols {
      registered_scheme_protocols.push(uri_scheme.clone());
      let protocol = protocol.clone();
      let app_handle = Mutex::new(app_handle.clone());
      pending.register_uri_scheme_protocol(uri_scheme.clone(), move |p| {
        (protocol.protocol)(&app_handle.lock().unwrap(), p)
      });
    }

    let window_url = Url::parse(&pending.url).unwrap();
    let window_origin =
      if cfg!(windows) && window_url.scheme() != "http" && window_url.scheme() != "https" {
        format!("https://{}.localhost", window_url.scheme())
      } else {
        format!(
          "{}://{}{}",
          window_url.scheme(),
          window_url.host().unwrap(),
          if let Some(port) = window_url.port() {
            format!(":{port}")
          } else {
            "".into()
          }
        )
      };

    if !registered_scheme_protocols.contains(&"tauri".into()) {
      pending.register_uri_scheme_protocol(
        "tauri",
        self.prepare_uri_scheme_protocol(&window_origin, web_resource_request_handler),
      );
      registered_scheme_protocols.push("tauri".into());
    }

    #[cfg(protocol_asset)]
    if !registered_scheme_protocols.contains(&"asset".into()) {
      use crate::api::file::SafePathBuf;
      use tokio::io::{AsyncReadExt, AsyncSeekExt};
      use url::Position;
      let asset_scope = self.state().get::<crate::Scopes>().asset_protocol.clone();
      pending.register_uri_scheme_protocol("asset", move |request| {
        let parsed_path = Url::parse(request.uri())?;
        let filtered_path = &parsed_path[..Position::AfterPath];
        let path = filtered_path
          .strip_prefix("asset://localhost/")
          // the `strip_prefix` only returns None when a request is made to `https://tauri.$P` on Windows
          // where `$P` is not `localhost/*`
          .unwrap_or("");
        let path = percent_encoding::percent_decode(path.as_bytes())
          .decode_utf8_lossy()
          .to_string();

        if let Err(e) = SafePathBuf::new(path.clone().into()) {
          debug_eprintln!("asset protocol path \"{}\" is not valid: {}", path, e);
          return HttpResponseBuilder::new().status(403).body(Vec::new());
        }

        if !asset_scope.is_allowed(&path) {
          debug_eprintln!("asset protocol not configured to allow the path: {}", path);
          return HttpResponseBuilder::new().status(403).body(Vec::new());
        }

        let path_ = path.clone();

        let mut response =
          HttpResponseBuilder::new().header("Access-Control-Allow-Origin", &window_origin);

        // handle 206 (partial range) http request
        if let Some(range) = request
          .headers()
          .get("range")
          .and_then(|r| r.to_str().map(|r| r.to_string()).ok())
        {
          #[derive(Default)]
          struct RangeMetadata {
            file: Option<tokio::fs::File>,
            range: Option<crate::runtime::http::HttpRange>,
            metadata: Option<std::fs::Metadata>,
            headers: HashMap<&'static str, String>,
            status_code: u16,
            body: Vec<u8>,
          }

          let mut range_metadata = crate::async_runtime::safe_block_on(async move {
            let mut data = RangeMetadata::default();
            // open the file
            let mut file = match tokio::fs::File::open(path_.clone()).await {
              Ok(file) => file,
              Err(e) => {
                debug_eprintln!("Failed to open asset: {}", e);
                data.status_code = 404;
                return data;
              }
            };
            // Get the file size
            let file_size = match file.metadata().await {
              Ok(metadata) => {
                let len = metadata.len();
                data.metadata.replace(metadata);
                len
              }
              Err(e) => {
                debug_eprintln!("Failed to read asset metadata: {}", e);
                data.file.replace(file);
                data.status_code = 404;
                return data;
              }
            };
            // parse the range
            let range = match crate::runtime::http::HttpRange::parse(
              &if range.ends_with("-*") {
                range.chars().take(range.len() - 1).collect::<String>()
              } else {
                range.clone()
              },
              file_size,
            ) {
              Ok(r) => r,
              Err(e) => {
                debug_eprintln!("Failed to parse range {}: {:?}", range, e);
                data.file.replace(file);
                data.status_code = 400;
                return data;
              }
            };

            // FIXME: Support multiple ranges
            // let support only 1 range for now
            if let Some(range) = range.first() {
              data.range.replace(*range);
              let mut real_length = range.length;
              // prevent max_length;
              // specially on webview2
              if range.length > file_size / 3 {
                // max size sent (400ko / request)
                // as it's local file system we can afford to read more often
                real_length = std::cmp::min(file_size - range.start, 1024 * 400);
              }

              // last byte we are reading, the length of the range include the last byte
              // who should be skipped on the header
              let last_byte = range.start + real_length - 1;

              data.headers.insert("Connection", "Keep-Alive".into());
              data.headers.insert("Accept-Ranges", "bytes".into());
              data
                .headers
                .insert("Content-Length", real_length.to_string());
              data.headers.insert(
                "Content-Range",
                format!("bytes {}-{last_byte}/{file_size}", range.start),
              );

              if let Err(e) = file.seek(std::io::SeekFrom::Start(range.start)).await {
                debug_eprintln!("Failed to seek file to {}: {}", range.start, e);
                data.file.replace(file);
                data.status_code = 422;
                return data;
              }

              let mut f = file.take(real_length);
              let r = f.read_to_end(&mut data.body).await;
              file = f.into_inner();
              data.file.replace(file);

              if let Err(e) = r {
                debug_eprintln!("Failed read file: {}", e);
                data.status_code = 422;
                return data;
              }
              // partial content
              data.status_code = 206;
            } else {
              data.status_code = 200;
            }

            data
          });

          for (k, v) in range_metadata.headers {
            response = response.header(k, v);
          }

          let mime_type = if let (Some(mut file), Some(metadata), Some(range)) = (
            range_metadata.file,
            range_metadata.metadata,
            range_metadata.range,
          ) {
            // if we're already reading the beginning of the file, we do not need to re-read it
            if range.start == 0 {
              MimeType::parse(&range_metadata.body, &path)
            } else {
              let (status, bytes) = crate::async_runtime::safe_block_on(async move {
                let mut status = None;
                if let Err(e) = file.rewind().await {
                  debug_eprintln!("Failed to rewind file: {}", e);
                  status.replace(422);
                  (status, Vec::with_capacity(0))
                } else {
                  // taken from https://docs.rs/infer/0.9.0/src/infer/lib.rs.html#240-251
                  let limit = std::cmp::min(metadata.len(), 8192) as usize + 1;
                  let mut bytes = Vec::with_capacity(limit);
                  if let Err(e) = file.take(8192).read_to_end(&mut bytes).await {
                    debug_eprintln!("Failed read file: {}", e);
                    status.replace(422);
                  }
                  (status, bytes)
                }
              });
              if let Some(s) = status {
                range_metadata.status_code = s;
              }
              MimeType::parse(&bytes, &path)
            }
          } else {
            MimeType::parse(&range_metadata.body, &path)
          };
          response
            .mimetype(&mime_type)
            .status(range_metadata.status_code)
            .body(range_metadata.body)
        } else {
          match crate::async_runtime::safe_block_on(async move { tokio::fs::read(path_).await }) {
            Ok(data) => {
              let mime_type = MimeType::parse(&data, &path);
              response.mimetype(&mime_type).body(data)
            }
            Err(e) => {
              debug_eprintln!("Failed to read file: {}", e);
              response.status(404).body(Vec::new())
            }
          }
        }
      });
    }

    #[cfg(feature = "isolation")]
    if let Pattern::Isolation {
      assets,
      schema,
      key: _,
      crypto_keys,
    } = &self.inner.pattern
    {
      let assets = assets.clone();
<<<<<<< HEAD
      let _schema_ = schema.clone();
      let url_base = format!("{schema}://localhost");
=======
      let schema_ = schema.clone();
      let url_base = format!("{schema_}://localhost");
>>>>>>> 852e11e1
      let aes_gcm_key = *crypto_keys.aes_gcm().raw();

      pending.register_uri_scheme_protocol(schema, move |request| {
        match request_to_path(request, &url_base).as_str() {
          "index.html" => match assets.get(&"index.html".into()) {
            Some(asset) => {
              let asset = String::from_utf8_lossy(asset.as_ref());
              let template = tauri_utils::pattern::isolation::IsolationJavascriptRuntime {
                runtime_aes_gcm_key: &aes_gcm_key,
                stringify_ipc_message_fn: STRINGIFY_IPC_MESSAGE_FN,
              };
              match template.render(asset.as_ref(), &Default::default()) {
                Ok(asset) => HttpResponseBuilder::new()
                  .mimetype("text/html")
                  .body(asset.into_string().as_bytes().to_vec()),
                Err(_) => HttpResponseBuilder::new()
                  .status(500)
                  .mimetype("text/plain")
                  .body(Vec::new()),
              }
            }

            None => HttpResponseBuilder::new()
              .status(404)
              .mimetype("text/plain")
              .body(Vec::new()),
          },
          _ => HttpResponseBuilder::new()
            .status(404)
            .mimetype("text/plain")
            .body(Vec::new()),
        }
      });
    }

    Ok(pending)
  }

  fn prepare_ipc_handler(
    &self,
    app_handle: AppHandle<R>,
  ) -> WebviewIpcHandler<EventLoopMessage, R> {
    let manager = self.clone();
    Box::new(move |window, #[allow(unused_mut)] mut request| {
      let window = Window::new(manager.clone(), window, app_handle.clone());

      #[cfg(feature = "isolation")]
      if let Pattern::Isolation { crypto_keys, .. } = manager.pattern() {
        match RawIsolationPayload::try_from(request.as_str())
          .and_then(|raw| crypto_keys.decrypt(raw))
        {
          Ok(json) => request = json,
          Err(e) => {
            let error: crate::Error = e.into();
            let _ = window.eval(&format!(
              r#"console.error({})"#,
              JsonValue::String(error.to_string())
            ));
            return;
          }
        }
      }

      match serde_json::from_str::<InvokePayload>(&request) {
        Ok(message) => {
          let _ = window.on_message(message);
        }
        Err(e) => {
          let error: crate::Error = e.into();
          let _ = window.eval(&format!(
            r#"console.error({})"#,
            JsonValue::String(error.to_string())
          ));
        }
      }
    })
  }

  pub fn get_asset(&self, mut path: String) -> Result<Asset, Box<dyn std::error::Error>> {
    let assets = &self.inner.assets;
    if path.ends_with('/') {
      path.pop();
    }
    path = percent_encoding::percent_decode(path.as_bytes())
      .decode_utf8_lossy()
      .to_string();
    let path = if path.is_empty() {
      // if the url is `tauri://localhost`, we should load `index.html`
      "index.html".to_string()
    } else {
      // skip leading `/`
      path.chars().skip(1).collect::<String>()
    };

    let mut asset_path = AssetKey::from(path.as_str());

    let asset_response = assets
      .get(&path.as_str().into())
      .or_else(|| {
        eprintln!("Asset `{path}` not found; fallback to {path}.html");
        let fallback = format!("{}.html", path.as_str()).into();
        let asset = assets.get(&fallback);
        asset_path = fallback;
        asset
      })
      .or_else(|| {
        debug_eprintln!(
          "Asset `{}` not found; fallback to {}/index.html",
          path,
          path
        );
        let fallback = format!("{}/index.html", path.as_str()).into();
        let asset = assets.get(&fallback);
        asset_path = fallback;
        asset
      })
      .or_else(|| {
        debug_eprintln!("Asset `{}` not found; fallback to index.html", path);
        let fallback = AssetKey::from("index.html");
        let asset = assets.get(&fallback);
        asset_path = fallback;
        asset
      })
      .ok_or_else(|| crate::Error::AssetNotFound(path.clone()))
      .map(Cow::into_owned);

    let mut csp_header = None;
    let is_html = asset_path.as_ref().ends_with(".html");

    match asset_response {
      Ok(asset) => {
        let final_data = if is_html {
          let mut asset = String::from_utf8_lossy(&asset).into_owned();
          if let Some(csp) = self.csp() {
            csp_header.replace(set_csp(
              &mut asset,
              self.inner.assets.clone(),
              &asset_path,
              self,
              csp,
            ));
          }

          asset.as_bytes().to_vec()
        } else {
          asset
        };
        let mime_type = MimeType::parse(&final_data, &path);
        Ok(Asset {
          bytes: final_data.to_vec(),
          mime_type,
          csp_header,
        })
      }
      Err(e) => {
        debug_eprintln!("{:?}", e); // TODO log::error!
        Err(Box::new(e))
      }
    }
  }

  #[allow(clippy::type_complexity)]
  fn prepare_uri_scheme_protocol(
    &self,
    window_origin: &str,
    web_resource_request_handler: Option<
      Box<dyn Fn(&HttpRequest, &mut HttpResponse) + Send + Sync>,
    >,
  ) -> Box<dyn Fn(&HttpRequest) -> Result<HttpResponse, Box<dyn std::error::Error>> + Send + Sync>
  {
    #[cfg(all(dev, mobile))]
    let url = {
      let mut url = self.get_url().as_str().to_string();
      if url.ends_with('/') {
        url.pop();
      }
      url
    };
    #[cfg(not(all(dev, mobile)))]
    let manager = self.clone();
    let window_origin = window_origin.to_string();

    #[cfg(all(dev, mobile))]
    #[derive(Clone)]
    struct CachedResponse {
      status: http::StatusCode,
      headers: http::HeaderMap,
      body: Cow<'static, [u8]>,
    }

    #[cfg(all(dev, mobile))]
    let response_cache = Arc::new(Mutex::new(HashMap::new()));

    Box::new(move |request| {
      // use the entire URI as we are going to proxy the request
      let path = if PROXY_DEV_SERVER {
        request.uri()
      } else {
        // ignore query string and fragment
        request.uri().split(&['?', '#'][..]).next().unwrap()
      };

      let path = path
        .strip_prefix("tauri://localhost")
        .map(|p| p.to_string())
        // the `strip_prefix` only returns None when a request is made to `https://tauri.$P` on Windows
        // where `$P` is not `localhost/*`
        .unwrap_or_else(|| "".to_string());

      let mut builder =
        HttpResponseBuilder::new().header("Access-Control-Allow-Origin", &window_origin);

      #[cfg(all(dev, mobile))]
      let mut response = {
        use attohttpc::StatusCode;
        let decoded_path = percent_encoding::percent_decode(path.as_bytes())
          .decode_utf8_lossy()
          .to_string();
        let url = format!("{url}{decoded_path}");
        let mut proxy_builder = attohttpc::get(&url).danger_accept_invalid_certs(true);
        for (name, value) in request.headers() {
          proxy_builder = proxy_builder.header(name, value);
        }
        match proxy_builder.send() {
          Ok(r) => {
            let mut response_cache_ = response_cache.lock().unwrap();
            let mut response = None;
            if r.status() == StatusCode::NOT_MODIFIED {
              response = response_cache_.get(&url);
            }
            let response = if let Some(r) = response {
              r
            } else {
              let (status, headers, reader) = r.split();
              let body = reader.bytes()?;
              let response = CachedResponse {
                status,
                headers,
                body: body.into(),
              };
              response_cache_.insert(url.clone(), response);
              response_cache_.get(&url).unwrap()
            };
            for (name, value) in &response.headers {
              builder = builder.header(name, value);
            }
            builder
              .status(response.status)
              .body(response.body.clone())?
          }
          Err(e) => {
            debug_eprintln!("Failed to request {}: {}", url.as_str(), e);
            return Err(Box::new(e));
          }
        }
      };

      #[cfg(not(all(dev, mobile)))]
      let mut response = {
        let asset = manager.get_asset(path)?;
        builder = builder.mimetype(&asset.mime_type);
        if let Some(csp) = &asset.csp_header {
          builder = builder.header("Content-Security-Policy", csp);
        }
        builder.body(asset.bytes)?
      };
      if let Some(handler) = &web_resource_request_handler {
        handler(request, &mut response);
      }
      // if it's an HTML file, we need to set the CSP meta tag on Linux
      #[cfg(all(not(dev), target_os = "linux"))]
      if let Some(response_csp) = response.headers().get("Content-Security-Policy") {
        let response_csp = String::from_utf8_lossy(response_csp.as_bytes());
        let html = String::from_utf8_lossy(response.body());
        let body = html.replacen(tauri_utils::html::CSP_TOKEN, &response_csp, 1);
        *response.body_mut() = body.as_bytes().to_vec().into();
      }
      Ok(response)
    })
  }

  fn initialization_script(
    &self,
    ipc_script: &str,
    pattern_script: &str,
    plugin_initialization_script: &str,
    with_global_tauri: bool,
  ) -> crate::Result<String> {
    #[derive(Template)]
    #[default_template("../scripts/init.js")]
    struct InitJavascript<'a> {
      origin: String,
      #[raw]
      pattern_script: &'a str,
      #[raw]
      ipc_script: &'a str,
      #[raw]
      bundle_script: &'a str,
      // A function to immediately listen to an event.
      #[raw]
      listen_function: &'a str,
      #[raw]
      core_script: &'a str,
      #[raw]
      window_dialogs_script: &'a str,
      #[raw]
      window_print_script: &'a str,
      #[raw]
      event_initialization_script: &'a str,
      #[raw]
      plugin_initialization_script: &'a str,
      #[raw]
      freeze_prototype: &'a str,
      #[raw]
      hotkeys: &'a str,
    }

    let bundle_script = if with_global_tauri {
      include_str!("../scripts/bundle.global.js")
    } else {
      ""
    };

    let freeze_prototype = if self.inner.config.tauri.security.freeze_prototype {
      include_str!("../scripts/freeze_prototype.js")
    } else {
      ""
    };

    #[cfg(any(debug_assertions, feature = "devtools"))]
    let hotkeys = &format!(
      "
      {};
      window.hotkeys('{}', () => {{
        window.__TAURI_INVOKE__('tauri', {{
          __tauriModule: 'Window',
          message: {{
            cmd: 'manage',
            data: {{
              cmd: {{
                type: '__toggleDevtools'
              }}
            }}
          }}
        }});
      }});
    ",
      include_str!("../scripts/hotkey.js"),
      if cfg!(target_os = "macos") {
        "command+option+i"
      } else {
        "ctrl+shift+i"
      }
    );
    #[cfg(not(any(debug_assertions, feature = "devtools")))]
    let hotkeys = "";

    InitJavascript {
      origin: self.get_browser_origin(),
      pattern_script,
      ipc_script,
      bundle_script,
      listen_function: &format!(
        "function listen(eventName, cb) {{ {} }}",
        crate::event::listen_js(
          self.event_listeners_object_name(),
          "eventName".into(),
          0,
          None,
          "window['_' + window.__TAURI__.transformCallback(cb) ]".into()
        )
      ),
      core_script: include_str!("../scripts/core.js"),

      // window.print works on Linux/Windows; need to use the API on macOS
      #[cfg(any(target_os = "macos", target_os = "ios"))]
      window_print_script: include_str!("../scripts/window_print.js"),
      #[cfg(not(any(target_os = "macos", target_os = "ios")))]
      window_print_script: "",

      // dialogs are implemented natively on Android
      #[cfg(not(target_os = "android"))]
      window_dialogs_script: include_str!("../scripts/window_dialogs.js"),
      #[cfg(target_os = "android")]
      window_dialogs_script: "",

      event_initialization_script: &self.event_initialization_script(),
      plugin_initialization_script,
      freeze_prototype,
      hotkeys,
    }
    .render_default(&Default::default())
    .map(|s| s.into_string())
    .map_err(Into::into)
  }

  fn event_initialization_script(&self) -> String {
    format!(
      "
      Object.defineProperty(window, '{function}', {{
        value: function (eventData) {{
          const listeners = (window['{listeners}'] && window['{listeners}'][eventData.event]) || []

          for (let i = listeners.length - 1; i >= 0; i--) {{
            const listener = listeners[i]
            if (listener.windowLabel === null || listener.windowLabel === eventData.windowLabel) {{
              eventData.id = listener.id
              listener.handler(eventData)
            }}
          }}
        }}
      }});
    ",
      function = self.event_emit_function_name(),
      listeners = self.event_listeners_object_name()
    )
  }
}

#[cfg(test)]
mod test {
  use crate::{generate_context, plugin::PluginStore, StateManager, Wry};

  use super::WindowManager;

  #[test]
  fn check_get_url() {
    let context = generate_context!("test/fixture/src-tauri/tauri.conf.json", crate);
    let manager: WindowManager<Wry> = WindowManager::with_handlers(
      context,
      PluginStore::default(),
      Box::new(|_| false),
      Box::new(|_, _| ()),
      Default::default(),
      StateManager::new(),
      Default::default(),
      Default::default(),
      (std::sync::Arc::new(|_, _, _, _| ()), "".into()),
    );

    #[cfg(custom_protocol)]
    assert_eq!(manager.get_url().to_string(), "tauri://localhost");

    #[cfg(dev)]
    assert_eq!(manager.get_url().to_string(), "http://localhost:4000/");
  }
}

impl<R: Runtime> WindowManager<R> {
  pub fn run_invoke_handler(&self, invoke: Invoke<R>) {
    (self.inner.invoke_handler)(invoke);
  }

  pub fn run_on_page_load(&self, window: Window<R>, payload: PageLoadPayload) {
    (self.inner.on_page_load)(window.clone(), payload.clone());
    self
      .inner
      .plugins
      .lock()
      .expect("poisoned plugin store")
      .on_page_load(window, payload);
  }

  pub fn extend_api(&self, plugin: &str, invoke: Invoke<R>) -> bool {
    self
      .inner
      .plugins
      .lock()
      .expect("poisoned plugin store")
      .extend_api(plugin, invoke)
  }

  pub fn initialize_plugins(&self, app: &AppHandle<R>) -> crate::Result<()> {
    self
      .inner
      .plugins
      .lock()
      .expect("poisoned plugin store")
      .initialize(app, &self.inner.config.plugins)
  }

  pub fn prepare_window(
    &self,
    app_handle: AppHandle<R>,
    mut pending: PendingWindow<EventLoopMessage, R>,
    window_labels: &[String],
    web_resource_request_handler: Option<Box<WebResourceRequestHandler>>,
  ) -> crate::Result<PendingWindow<EventLoopMessage, R>> {
    if self.windows_lock().contains_key(&pending.label) {
      return Err(crate::Error::WindowLabelAlreadyExists(pending.label));
    }
    #[allow(unused_mut)] // mut url only for the data-url parsing
    let (is_local, mut url) = match &pending.webview_attributes.url {
      WindowUrl::App(path) => {
        let url = if PROXY_DEV_SERVER {
          Cow::Owned(Url::parse("tauri://localhost").unwrap())
        } else {
          self.get_url()
        };
        (
          true,
          // ignore "index.html" just to simplify the url
          if path.to_str() != Some("index.html") {
            url
              .join(&path.to_string_lossy())
              .map_err(crate::Error::InvalidUrl)
              // this will never fail
              .unwrap()
          } else {
            url.into_owned()
          },
        )
      }
      WindowUrl::External(url) => {
        let config_url = self.get_url();
        let is_local = config_url.make_relative(url).is_some();
        let mut url = url.clone();
        if is_local && PROXY_DEV_SERVER {
          url.set_scheme("tauri").unwrap();
          url.set_host(Some("localhost")).unwrap();
        }
        (is_local, url)
      }
      _ => unimplemented!(),
    };

    #[cfg(not(feature = "window-data-url"))]
    if url.scheme() == "data" {
      return Err(crate::Error::InvalidWindowUrl(
        "data URLs are not supported without the `window-data-url` feature.",
      ));
    }

    #[cfg(feature = "window-data-url")]
    if let Some(csp) = self.csp() {
      if url.scheme() == "data" {
        if let Ok(data_url) = data_url::DataUrl::process(url.as_str()) {
          let (body, _) = data_url.decode_to_vec().unwrap();
          let html = String::from_utf8_lossy(&body).into_owned();
          // naive way to check if it's an html
          if html.contains('<') && html.contains('>') {
            let mut document = tauri_utils::html::parse(html);
            tauri_utils::html::inject_csp(&mut document, &csp.to_string());
            url.set_path(&format!("text/html,{}", document.to_string()));
          }
        }
      }
    }

    pending.url = url.to_string();

    if !pending.window_builder.has_icon() {
      if let Some(default_window_icon) = self.inner.default_window_icon.clone() {
        pending.window_builder = pending
          .window_builder
          .icon(default_window_icon.try_into()?)?;
      }
    }

    if pending.window_builder.get_menu().is_none() {
      if let Some(menu) = &self.inner.menu {
        pending = pending.set_menu(menu.clone());
      }
    }

    #[cfg(target_os = "android")]
    {
      pending = pending.on_webview_created(move |ctx| {
        let plugin_manager = ctx
          .env
          .call_method(
            ctx.activity,
            "getPluginManager",
            format!("()Lapp/tauri/plugin/PluginManager;"),
            &[],
          )?
          .l()?;

        // tell the manager the webview is ready
        ctx.env.call_method(
          plugin_manager,
          "onWebViewCreated",
          format!("(Landroid/webkit/WebView;)V"),
          &[ctx.webview.into()],
        )?;

        Ok(())
      });
    }

    if is_local {
      let label = pending.label.clone();
      pending = self.prepare_pending_window(
        pending,
        &label,
        window_labels,
        app_handle.clone(),
        web_resource_request_handler,
      )?;
      pending.ipc_handler = Some(self.prepare_ipc_handler(app_handle));
    }

    // in `Windows`, we need to force a data_directory
    // but we do respect user-specification
    #[cfg(any(target_os = "linux", target_os = "windows"))]
    if pending.webview_attributes.data_directory.is_none() {
      let local_app_data = resolve_path(
        &self.inner.config,
        &self.inner.package_info,
        self.inner.state.get::<crate::Env>().inner(),
        &self.inner.config.tauri.bundle.identifier,
        Some(BaseDirectory::LocalData),
      );
      if let Ok(user_data_dir) = local_app_data {
        pending.webview_attributes.data_directory = Some(user_data_dir);
      }
    }

    // make sure the directory is created and available to prevent a panic
    if let Some(user_data_dir) = &pending.webview_attributes.data_directory {
      if !user_data_dir.exists() {
        create_dir_all(user_data_dir)?;
      }
    }

    Ok(pending)
  }

  pub fn attach_window(
    &self,
    app_handle: AppHandle<R>,
    window: DetachedWindow<EventLoopMessage, R>,
  ) -> Window<R> {
    let window = Window::new(self.clone(), window, app_handle);

    let window_ = window.clone();
    let window_event_listeners = self.inner.window_event_listeners.clone();
    let manager = self.clone();
    window.on_window_event(move |event| {
      let _ = on_window_event(&window_, &manager, event);
      for handler in window_event_listeners.iter() {
        handler(GlobalWindowEvent {
          window: window_.clone(),
          event: event.clone(),
        });
      }
    });
    {
      let window_ = window.clone();
      let menu_event_listeners = self.inner.menu_event_listeners.clone();
      window.on_menu_event(move |event| {
        let _ = on_menu_event(&window_, &event);
        for handler in menu_event_listeners.iter() {
          handler(WindowMenuEvent {
            window: window_.clone(),
            menu_item_id: event.menu_item_id.clone(),
          });
        }
      });
    }

    // insert the window into our manager
    {
      self
        .windows_lock()
        .insert(window.label().to_string(), window.clone());
    }

    // let plugins know that a new window has been added to the manager
    let manager = self.inner.clone();
    let window_ = window.clone();
    // run on main thread so the plugin store doesn't dead lock with the event loop handler in App
    let _ = window.run_on_main_thread(move || {
      manager
        .plugins
        .lock()
        .expect("poisoned plugin store")
        .created(window_);
    });

    #[cfg(target_os = "ios")]
    {
      window
        .with_webview(|w| {
          unsafe { crate::ios::on_webview_created(w.inner()) };
        })
        .expect("failed to run on_webview_created hook");
    }

    window
  }

  pub(crate) fn on_window_close(&self, label: &str) {
    self.windows_lock().remove(label);
  }

  pub fn emit_filter<S, F>(
    &self,
    event: &str,
    source_window_label: Option<&str>,
    payload: S,
    filter: F,
  ) -> crate::Result<()>
  where
    S: Serialize + Clone,
    F: Fn(&Window<R>) -> bool,
  {
    assert_event_name_is_valid(event);
    self
      .windows_lock()
      .values()
      .filter(|&w| filter(w))
      .try_for_each(|window| window.emit_internal(event, source_window_label, payload.clone()))
  }

  pub fn eval_script_all<S: Into<String>>(&self, script: S) -> crate::Result<()> {
    let script = script.into();
    self
      .windows_lock()
      .values()
      .try_for_each(|window| window.eval(&script))
  }

  pub fn labels(&self) -> HashSet<String> {
    self.windows_lock().keys().cloned().collect()
  }

  pub fn config(&self) -> Arc<Config> {
    self.inner.config.clone()
  }

  pub fn package_info(&self) -> &PackageInfo {
    &self.inner.package_info
  }

  pub fn unlisten(&self, handler_id: EventHandler) {
    self.inner.listeners.unlisten(handler_id)
  }

  pub fn trigger(&self, event: &str, window: Option<String>, data: Option<String>) {
    assert_event_name_is_valid(event);
    self.inner.listeners.trigger(event, window, data)
  }

  pub fn listen<F: Fn(Event) + Send + 'static>(
    &self,
    event: String,
    window: Option<String>,
    handler: F,
  ) -> EventHandler {
    assert_event_name_is_valid(&event);
    self.inner.listeners.listen(event, window, handler)
  }

  pub fn once<F: FnOnce(Event) + Send + 'static>(
    &self,
    event: String,
    window: Option<String>,
    handler: F,
  ) -> EventHandler {
    assert_event_name_is_valid(&event);
    self.inner.listeners.once(event, window, handler)
  }

  pub fn event_listeners_object_name(&self) -> String {
    self.inner.listeners.listeners_object_name()
  }

  pub fn event_emit_function_name(&self) -> String {
    self.inner.listeners.function_name()
  }

  pub fn get_window(&self, label: &str) -> Option<Window<R>> {
    self.windows_lock().get(label).cloned()
  }

  pub fn windows(&self) -> HashMap<String, Window<R>> {
    self.windows_lock().clone()
  }
}

/// Tray APIs
#[cfg(all(desktop, feature = "system-tray"))]
impl<R: Runtime> WindowManager<R> {
  pub fn get_tray(&self, id: &str) -> Option<crate::SystemTrayHandle<R>> {
    self.inner.trays.lock().unwrap().get(id).cloned()
  }

  pub fn trays(&self) -> HashMap<String, crate::SystemTrayHandle<R>> {
    self.inner.trays.lock().unwrap().clone()
  }

  pub fn attach_tray(&self, id: String, tray: crate::SystemTrayHandle<R>) {
    self.inner.trays.lock().unwrap().insert(id, tray);
  }

  pub fn get_tray_by_runtime_id(&self, id: u16) -> Option<(String, crate::SystemTrayHandle<R>)> {
    let trays = self.inner.trays.lock().unwrap();
    let iter = trays.iter();
    for (tray_id, tray) in iter {
      if tray.id == id {
        return Some((tray_id.clone(), tray.clone()));
      }
    }
    None
  }
}

fn on_window_event<R: Runtime>(
  window: &Window<R>,
  manager: &WindowManager<R>,
  event: &WindowEvent,
) -> crate::Result<()> {
  match event {
    WindowEvent::Resized(size) => window.emit(WINDOW_RESIZED_EVENT, size)?,
    WindowEvent::Moved(position) => window.emit(WINDOW_MOVED_EVENT, position)?,
    WindowEvent::CloseRequested { api } => {
      if window.has_js_listener(Some(window.label().into()), WINDOW_CLOSE_REQUESTED_EVENT) {
        api.prevent_close();
      }
      window.emit(WINDOW_CLOSE_REQUESTED_EVENT, ())?;
    }
    WindowEvent::Destroyed => {
      window.emit(WINDOW_DESTROYED_EVENT, ())?;
      let label = window.label();
      let windows_map = manager.inner.windows.lock().unwrap();
      let windows = windows_map.values();
      for window in windows {
        window.eval(&format!(
<<<<<<< HEAD
          r#"(function () {{ const metadata = window.__TAURI_METADATA__; if (metadata != null) {{ metadata.__windows = window.__TAURI_METADATA__.__windows.filter(w => w.label !== "{label}"); }} }})()"#,
=======
          r#"(function () {{ const metadata = window.__TAURI_METADATA__; if (metadata != null) {{ metadata.__windows = window.__TAURI_METADATA__.__windows.filter(w => w.label !== "{label}"); }} }})()"#
>>>>>>> 852e11e1
        ))?;
      }
    }
    WindowEvent::Focused(focused) => window.emit(
      if *focused {
        WINDOW_FOCUS_EVENT
      } else {
        WINDOW_BLUR_EVENT
      },
      (),
    )?,
    WindowEvent::ScaleFactorChanged {
      scale_factor,
      new_inner_size,
      ..
    } => window.emit(
      WINDOW_SCALE_FACTOR_CHANGED_EVENT,
      ScaleFactorChanged {
        scale_factor: *scale_factor,
        size: *new_inner_size,
      },
    )?,
    WindowEvent::FileDrop(event) => match event {
      FileDropEvent::Hovered(paths) => window.emit(WINDOW_FILE_DROP_HOVER_EVENT, paths)?,
      FileDropEvent::Dropped(paths) => {
        let scopes = window.state::<Scopes>();
        for path in paths {
          if path.is_file() {
            let _ = scopes.allow_file(path);
          } else {
            let _ = scopes.allow_directory(path, false);
          }
        }
        window.emit(WINDOW_FILE_DROP_EVENT, paths)?
      }
      FileDropEvent::Cancelled => window.emit(WINDOW_FILE_DROP_CANCELLED_EVENT, ())?,
      _ => unimplemented!(),
    },
    WindowEvent::ThemeChanged(theme) => window.emit(WINDOW_THEME_CHANGED, theme.to_string())?,
  }
  Ok(())
}

#[derive(Clone, Serialize)]
#[serde(rename_all = "camelCase")]
struct ScaleFactorChanged {
  scale_factor: f64,
  size: PhysicalSize<u32>,
}

fn on_menu_event<R: Runtime>(window: &Window<R>, event: &MenuEvent) -> crate::Result<()> {
  window.emit(MENU_EVENT, event.menu_item_id.clone())
}

#[cfg(feature = "isolation")]
fn request_to_path(request: &tauri_runtime::http::Request, base_url: &str) -> String {
  let mut path = request
    .uri()
    .split(&['?', '#'][..])
    // ignore query string
    .next()
    .unwrap()
    .trim_start_matches(base_url)
    .to_string();

  if path.ends_with('/') {
    path.pop();
  }

  let path = percent_encoding::percent_decode(path.as_bytes())
    .decode_utf8_lossy()
    .to_string();

  if path.is_empty() {
    // if the url has no path, we should load `index.html`
    "index.html".to_string()
  } else {
    // skip leading `/`
    path.chars().skip(1).collect()
  }
}

#[cfg(test)]
mod tests {
  use super::replace_with_callback;

  #[test]
  fn string_replace_with_callback() {
    let mut tauri_index = 0;
    #[allow(clippy::single_element_loop)]
    for (src, pattern, replacement, result) in [(
      "tauri is awesome, tauri is amazing",
      "tauri",
      || {
        tauri_index += 1;
        tauri_index.to_string()
      },
      "1 is awesome, 2 is amazing",
    )] {
      assert_eq!(replace_with_callback(src, pattern, replacement), result);
    }
  }
}<|MERGE_RESOLUTION|>--- conflicted
+++ resolved
@@ -73,16 +73,14 @@
 const WINDOW_FILE_DROP_CANCELLED_EVENT: &str = "tauri://file-drop-cancelled";
 const MENU_EVENT: &str = "tauri://menu";
 
-<<<<<<< HEAD
+pub(crate) const STRINGIFY_IPC_MESSAGE_FN: &str =
+  include_str!("../scripts/stringify-ipc-message-fn.js");
+
 // we need to proxy the dev server on mobile because we can't use `localhost`, so we use the local IP address
 // and we do not get a secure context without the custom protocol that proxies to the dev server
 // additionally, we need the custom protocol to inject the initialization scripts on Android
 // must also keep in sync with the `let mut response` assignment in prepare_uri_scheme_protocol
 const PROXY_DEV_SERVER: bool = cfg!(all(dev, mobile));
-=======
-pub(crate) const STRINGIFY_IPC_MESSAGE_FN: &str =
-  include_str!("../scripts/stringify-ipc-message-fn.js");
->>>>>>> 852e11e1
 
 #[derive(Default)]
 /// Spaced and quoted Content-Security-Policy hash values.
@@ -724,13 +722,8 @@
     } = &self.inner.pattern
     {
       let assets = assets.clone();
-<<<<<<< HEAD
-      let _schema_ = schema.clone();
-      let url_base = format!("{schema}://localhost");
-=======
       let schema_ = schema.clone();
       let url_base = format!("{schema_}://localhost");
->>>>>>> 852e11e1
       let aes_gcm_key = *crypto_keys.aes_gcm().raw();
 
       pending.register_uri_scheme_protocol(schema, move |request| {
@@ -1560,11 +1553,7 @@
       let windows = windows_map.values();
       for window in windows {
         window.eval(&format!(
-<<<<<<< HEAD
           r#"(function () {{ const metadata = window.__TAURI_METADATA__; if (metadata != null) {{ metadata.__windows = window.__TAURI_METADATA__.__windows.filter(w => w.label !== "{label}"); }} }})()"#,
-=======
-          r#"(function () {{ const metadata = window.__TAURI_METADATA__; if (metadata != null) {{ metadata.__windows = window.__TAURI_METADATA__.__windows.filter(w => w.label !== "{label}"); }} }})()"#
->>>>>>> 852e11e1
         ))?;
       }
     }
