--- conflicted
+++ resolved
@@ -109,13 +109,8 @@
 
 #[allow(dead_code)]
 pub(crate) fn format_real_schema(schema: &str) -> String {
-<<<<<<< HEAD
   if cfg!(windows) || cfg!(target_os = "android") {
-    format!("https://{schema}.localhost")
-=======
-  if cfg!(windows) {
     format!("https://{schema}.{ISOLATION_IFRAME_SRC_DOMAIN}")
->>>>>>> 422b4817
   } else {
     format!("{schema}://{ISOLATION_IFRAME_SRC_DOMAIN}")
   }
