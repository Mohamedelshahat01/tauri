--- conflicted
+++ resolved
@@ -54,10 +54,6 @@
   }
 }
 
-<<<<<<< HEAD
-fn build_app(cli_bin_path: &Path, cwd: &Path, config: &Config, bundle_updater: bool) {
-  let mut command = Command::new(cli_bin_path);
-=======
 fn build_app(
   cli_bin_path: &Path,
   cwd: &Path,
@@ -65,8 +61,7 @@
   bundle_updater: bool,
   target: BundleTarget,
 ) {
-  let mut command = Command::new(&cli_bin_path);
->>>>>>> 72aa17f7
+  let mut command = Command::new(cli_bin_path);
   command
     .args(["build", "--debug", "--verbose"])
     .arg("--config")
